language: rust
sudo: false

# Refs: https://levans.fr/rust_travis_cache.html
cache:
  directories:
    - /home/travis/.cargo
before_cache:
  - rm -rf /home/travis/.cargo/registry

matrix:
  include:
    # This is the minimum Rust version supported by futures-rs.
    # When updating this, the reminder to update the minimum required version in README.md.
    - name: cargo check (minimum required version)
      rust: 1.36.0
      install:
        # cargo does not support for --features/--no-default-features with workspace, so use cargo-hack instead.
        # Refs: cargo#3620, cargo#4106, cargo#4463, cargo#4753, cargo#5015, cargo#5364, cargo#6195
        - if ! cargo hack -V 2>/dev/null; then
            cargo install cargo-hack;
          fi
      script:
        # remove dev-dependencies to avoid https://github.com/rust-lang/cargo/issues/4866
        - cargo hack --remove-dev-deps --workspace
        # Check no-default-features
        - cargo hack check --workspace --exclude futures-test --ignore-private --no-default-features
        # Check alloc feature
        - cargo hack check --workspace --exclude futures-test --ignore-private --no-default-features --features alloc --ignore-unknown-features
        # Check std feature
        - cargo hack check --workspace --ignore-private --no-default-features --features std --ignore-unknown-features
        # Check compat feature (futures, futures-util)
        - cargo hack check -p futures -p futures-util --no-default-features --features std,io-compat
        # Check thread-pool feature (futures, futures-executor)
        - cargo hack check -p futures -p futures-executor --no-default-features --features std,thread-pool

    # This is the minimum Rust version supported by `async-await` feature.
    # When updating this, the reminder to update the minimum required version of `async-await` feature in README.md.
    - name: cargo build --features async-await (minimum required version)
      rust: 1.39.0
      script:
        - cargo run --manifest-path ci/remove-dev-dependencies/Cargo.toml */Cargo.toml
        # async-await feature is activated by default.
        - cargo build --workspace

    - name: cargo +stable build
      rust: stable
      script:
        - cargo run --manifest-path ci/remove-dev-dependencies/Cargo.toml */Cargo.toml
        - cargo build --workspace

    - name: cargo +beta build
      rust: beta
      script:
        - cargo run --manifest-path ci/remove-dev-dependencies/Cargo.toml */Cargo.toml
        - cargo build --workspace

    - name: cargo test
      rust: nightly
      os: osx

    - name: cargo test
      rust: nightly
      os: linux

    - name: cargo build (with minimal versions)
      rust: nightly
      script:
        - cargo run --manifest-path ci/remove-dev-dependencies/Cargo.toml */Cargo.toml
        - cargo update -Zminimal-versions
        - cargo build --workspace --all-features

    - name: cargo clippy
      rust: nightly
      install:
        - if ! rustup component add clippy 2>/dev/null; then
            target=`curl https://rust-lang.github.io/rustup-components-history/x86_64-unknown-linux-gnu/clippy`;
            echo "'clippy' is unavailable on the toolchain 'nightly', use the toolchain 'nightly-$target' instead";
            rustup toolchain install nightly-$target;
            rustup default nightly-$target;
            rustup component add clippy;
          fi
      script:
        - cargo clippy --workspace --all-features --all-targets

    - name: cargo bench
      rust: nightly
      script:
        - cargo bench --workspace
        - cargo bench --manifest-path futures-util/Cargo.toml --features=bilock,unstable

    - name: cargo build --target=thumbv6m-none-eabi
      rust: nightly
      install:
        - rustup target add thumbv6m-none-eabi
      script:
        - cargo run --manifest-path ci/remove-dev-dependencies/Cargo.toml */Cargo.toml
        - cargo build --manifest-path futures/Cargo.toml
            --target thumbv6m-none-eabi
            --no-default-features
            --features unstable,cfg-target-has-atomic
        - cargo build --manifest-path futures/Cargo.toml
            --target thumbv6m-none-eabi
            --no-default-features
            --features unstable,cfg-target-has-atomic,alloc
        - cargo build --manifest-path futures/Cargo.toml
            --target thumbv6m-none-eabi
            --no-default-features
            --features unstable,cfg-target-has-atomic,async-await

    - name: cargo build --target=thumbv7m-none-eabi
      rust: nightly
      install:
        - rustup target add thumbv7m-none-eabi
      script:
        - cargo run --manifest-path ci/remove-dev-dependencies/Cargo.toml */Cargo.toml
        - cargo build --manifest-path futures/Cargo.toml
            --target thumbv7m-none-eabi
            --no-default-features
        - cargo build --manifest-path futures/Cargo.toml
            --target thumbv7m-none-eabi
            --no-default-features
            --features alloc
        - cargo build --manifest-path futures/Cargo.toml
            --target thumbv7m-none-eabi
            --no-default-features
            --features async-await

    - name: cargo check (features)
      rust: nightly
      install:
        - cargo install cargo-hack
      script:
        # Check each specified feature works properly
        # * `--each-feature` - run for each feature which includes --no-default-features and default features of package
        # * `--no-dev-deps` - build without dev-dependencies to avoid https://github.com/rust-lang/cargo/issues/4866
        # * `--exclude futures-test` - futures-test cannot be compiled with no-default features
        # * `--features unstable` - some features cannot be compiled without this feature
        # * `--ignore-unknown-features` - some crates doesn't have 'unstable' feature
        - cargo hack check
            --each-feature --no-dev-deps
            --workspace --exclude futures-test
            --features unstable --ignore-unknown-features

    - name: cargo doc
      rust: nightly
      script:
<<<<<<< HEAD
        # TODO: Remove -Aunused_braces once https://github.com/rust-lang/rust/issues/70814 is fixed
        - RUSTDOCFLAGS="-Dwarnings -Aunused_braces --cfg docsrs" cargo doc --workspace --no-deps --all-features
=======
        - RUSTDOCFLAGS=-Dwarnings cargo doc --workspace --no-deps --all-features
>>>>>>> 95d5801c

script:
  - cargo test --workspace --all-features
  - cargo test --workspace --all-features --release

env:
  - RUSTFLAGS=-Dwarnings

notifications:
  email:
    on_success: never<|MERGE_RESOLUTION|>--- conflicted
+++ resolved
@@ -145,12 +145,7 @@
     - name: cargo doc
       rust: nightly
       script:
-<<<<<<< HEAD
-        # TODO: Remove -Aunused_braces once https://github.com/rust-lang/rust/issues/70814 is fixed
-        - RUSTDOCFLAGS="-Dwarnings -Aunused_braces --cfg docsrs" cargo doc --workspace --no-deps --all-features
-=======
-        - RUSTDOCFLAGS=-Dwarnings cargo doc --workspace --no-deps --all-features
->>>>>>> 95d5801c
+        - RUSTDOCFLAGS="-Dwarnings --cfg docsrs" cargo doc --workspace --no-deps --all-features
 
 script:
   - cargo test --workspace --all-features
