use core::fmt::{Debug, Formatter, Result as FmtResult};
use core::pin::Pin;
use futures_core::task::{Context, Poll};
use futures_sink::Sink;
<<<<<<< HEAD
use pin_project::pin_project;

/// Sink that clones incoming items and forwards them to two sinks at the same time.
///
/// Backpressure from any downstream sink propagates up, which means that this sink
/// can only process items as fast as its _slowest_ downstream sink.
#[pin_project]
#[must_use = "sinks do nothing unless polled"]
pub struct Fanout<Si1, Si2> {
    #[pin]
    sink1: Si1,
    #[pin]
    sink2: Si2
=======
use pin_project_lite::pin_project;

pin_project! {
    /// Sink that clones incoming items and forwards them to two sinks at the same time.
    ///
    /// Backpressure from any downstream sink propagates up, which means that this sink
    /// can only process items as fast as its _slowest_ downstream sink.
    #[must_use = "sinks do nothing unless polled"]
    pub struct Fanout<Si1, Si2> {
        #[pin]
        sink1: Si1,
        #[pin]
        sink2: Si2
    }
>>>>>>> b48eb2e9
}

impl<Si1, Si2> Fanout<Si1, Si2> {
    pub(super) fn new(sink1: Si1, sink2: Si2) -> Self {
        Self { sink1, sink2 }
    }

    /// Get a shared reference to the inner sinks.
    pub fn get_ref(&self) -> (&Si1, &Si2) {
        (&self.sink1, &self.sink2)
    }

    /// Get a mutable reference to the inner sinks.
    pub fn get_mut(&mut self) -> (&mut Si1, &mut Si2) {
        (&mut self.sink1, &mut self.sink2)
    }

    /// Get a pinned mutable reference to the inner sinks.
    pub fn get_pin_mut(self: Pin<&mut Self>) -> (Pin<&mut Si1>, Pin<&mut Si2>) {
        let this = self.project();
        (this.sink1, this.sink2)
    }

    /// Consumes this combinator, returning the underlying sinks.
    ///
    /// Note that this may discard intermediate state of this combinator,
    /// so care should be taken to avoid losing resources when this is called.
    pub fn into_inner(self) -> (Si1, Si2) {
        (self.sink1, self.sink2)
    }
}

impl<Si1: Debug, Si2: Debug> Debug for Fanout<Si1, Si2> {
    fn fmt(&self, f: &mut Formatter<'_>) -> FmtResult {
        f.debug_struct("Fanout").field("sink1", &self.sink1).field("sink2", &self.sink2).finish()
    }
}

impl<Si1, Si2, Item> Sink<Item> for Fanout<Si1, Si2>
where
    Si1: Sink<Item>,
    Item: Clone,
    Si2: Sink<Item, Error = Si1::Error>,
{
    type Error = Si1::Error;

<<<<<<< HEAD
    fn poll_ready(
        self: Pin<&mut Self>,
        cx: &mut Context<'_>,
    ) -> Poll<Result<(), Self::Error>> {
=======
    fn poll_ready(self: Pin<&mut Self>, cx: &mut Context<'_>) -> Poll<Result<(), Self::Error>> {
>>>>>>> b48eb2e9
        let this = self.project();

        let sink1_ready = this.sink1.poll_ready(cx)?.is_ready();
        let sink2_ready = this.sink2.poll_ready(cx)?.is_ready();
        let ready = sink1_ready && sink2_ready;
        if ready {
            Poll::Ready(Ok(()))
        } else {
            Poll::Pending
        }
    }

<<<<<<< HEAD
    fn start_send(
        self: Pin<&mut Self>,
        item: Item,
    ) -> Result<(), Self::Error> {
=======
    fn start_send(self: Pin<&mut Self>, item: Item) -> Result<(), Self::Error> {
>>>>>>> b48eb2e9
        let this = self.project();

        this.sink1.start_send(item.clone())?;
        this.sink2.start_send(item)?;
        Ok(())
    }

<<<<<<< HEAD
    fn poll_flush(
        self: Pin<&mut Self>,
        cx: &mut Context<'_>,
    ) -> Poll<Result<(), Self::Error>> {
=======
    fn poll_flush(self: Pin<&mut Self>, cx: &mut Context<'_>) -> Poll<Result<(), Self::Error>> {
>>>>>>> b48eb2e9
        let this = self.project();

        let sink1_ready = this.sink1.poll_flush(cx)?.is_ready();
        let sink2_ready = this.sink2.poll_flush(cx)?.is_ready();
        let ready = sink1_ready && sink2_ready;
        if ready {
            Poll::Ready(Ok(()))
        } else {
            Poll::Pending
        }
    }

<<<<<<< HEAD
    fn poll_close(
        self: Pin<&mut Self>,
        cx: &mut Context<'_>,
    ) -> Poll<Result<(), Self::Error>> {
=======
    fn poll_close(self: Pin<&mut Self>, cx: &mut Context<'_>) -> Poll<Result<(), Self::Error>> {
>>>>>>> b48eb2e9
        let this = self.project();

        let sink1_ready = this.sink1.poll_close(cx)?.is_ready();
        let sink2_ready = this.sink2.poll_close(cx)?.is_ready();
        let ready = sink1_ready && sink2_ready;
        if ready {
            Poll::Ready(Ok(()))
        } else {
            Poll::Pending
        }
    }
}<|MERGE_RESOLUTION|>--- conflicted
+++ resolved
@@ -2,21 +2,6 @@
 use core::pin::Pin;
 use futures_core::task::{Context, Poll};
 use futures_sink::Sink;
-<<<<<<< HEAD
-use pin_project::pin_project;
-
-/// Sink that clones incoming items and forwards them to two sinks at the same time.
-///
-/// Backpressure from any downstream sink propagates up, which means that this sink
-/// can only process items as fast as its _slowest_ downstream sink.
-#[pin_project]
-#[must_use = "sinks do nothing unless polled"]
-pub struct Fanout<Si1, Si2> {
-    #[pin]
-    sink1: Si1,
-    #[pin]
-    sink2: Si2
-=======
 use pin_project_lite::pin_project;
 
 pin_project! {
@@ -31,7 +16,6 @@
         #[pin]
         sink2: Si2
     }
->>>>>>> b48eb2e9
 }
 
 impl<Si1, Si2> Fanout<Si1, Si2> {
@@ -78,14 +62,7 @@
 {
     type Error = Si1::Error;
 
-<<<<<<< HEAD
-    fn poll_ready(
-        self: Pin<&mut Self>,
-        cx: &mut Context<'_>,
-    ) -> Poll<Result<(), Self::Error>> {
-=======
     fn poll_ready(self: Pin<&mut Self>, cx: &mut Context<'_>) -> Poll<Result<(), Self::Error>> {
->>>>>>> b48eb2e9
         let this = self.project();
 
         let sink1_ready = this.sink1.poll_ready(cx)?.is_ready();
@@ -98,14 +75,7 @@
         }
     }
 
-<<<<<<< HEAD
-    fn start_send(
-        self: Pin<&mut Self>,
-        item: Item,
-    ) -> Result<(), Self::Error> {
-=======
     fn start_send(self: Pin<&mut Self>, item: Item) -> Result<(), Self::Error> {
->>>>>>> b48eb2e9
         let this = self.project();
 
         this.sink1.start_send(item.clone())?;
@@ -113,14 +83,7 @@
         Ok(())
     }
 
-<<<<<<< HEAD
-    fn poll_flush(
-        self: Pin<&mut Self>,
-        cx: &mut Context<'_>,
-    ) -> Poll<Result<(), Self::Error>> {
-=======
     fn poll_flush(self: Pin<&mut Self>, cx: &mut Context<'_>) -> Poll<Result<(), Self::Error>> {
->>>>>>> b48eb2e9
         let this = self.project();
 
         let sink1_ready = this.sink1.poll_flush(cx)?.is_ready();
@@ -133,14 +96,7 @@
         }
     }
 
-<<<<<<< HEAD
-    fn poll_close(
-        self: Pin<&mut Self>,
-        cx: &mut Context<'_>,
-    ) -> Poll<Result<(), Self::Error>> {
-=======
     fn poll_close(self: Pin<&mut Self>, cx: &mut Context<'_>) -> Poll<Result<(), Self::Error>> {
->>>>>>> b48eb2e9
         let this = self.project();
 
         let sink1_ready = this.sink1.poll_close(cx)?.is_ready();
