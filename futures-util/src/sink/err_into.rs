--- conflicted
+++ resolved
@@ -1,17 +1,4 @@
 use crate::sink::{SinkExt, SinkMapErr};
-<<<<<<< HEAD
-use futures_core::stream::{Stream, FusedStream};
-use futures_sink::{Sink};
-use pin_project::pin_project;
-
-/// Sink for the [`sink_err_into`](super::SinkExt::sink_err_into) method.
-#[pin_project]
-#[derive(Debug)]
-#[must_use = "sinks do nothing unless polled"]
-pub struct SinkErrInto<Si: Sink<Item>, Item, E> {
-    #[pin]
-    sink: SinkMapErr<Si, fn(Si::Error) -> E>,
-=======
 use futures_core::stream::{FusedStream, Stream};
 use futures_sink::Sink;
 use pin_project_lite::pin_project;
@@ -24,7 +11,6 @@
         #[pin]
         sink: SinkMapErr<Si, fn(Si::Error) -> E>,
     }
->>>>>>> b48eb2e9
 }
 
 impl<Si, E, Item> SinkErrInto<Si, Item, E>
