--- conflicted
+++ resolved
@@ -3,11 +3,7 @@
 use core::pin::Pin;
 use futures_core::stream::{FusedStream, Stream};
 use futures_core::task::{Context, Poll};
-<<<<<<< HEAD
-use pin_project::pin_project;
-=======
 use pin_project_lite::pin_project;
->>>>>>> b48eb2e9
 
 pin_project! {
     /// Stream for the [`select()`] function.
@@ -114,48 +110,8 @@
 {
     type Item = St1::Item;
 
-<<<<<<< HEAD
-    fn poll_next(
-        self: Pin<&mut Self>,
-        cx: &mut Context<'_>,
-    ) -> Poll<Option<St1::Item>> {
-        let this = self.project();
-        if !*this.flag {
-            poll_inner(this.flag, this.stream1, this.stream2, cx)
-        } else {
-            poll_inner(this.flag, this.stream2, this.stream1, cx)
-        }
-    }
-}
-
-fn poll_inner<St1, St2>(
-    flag: &mut bool,
-    a: Pin<&mut St1>,
-    b: Pin<&mut St2>,
-    cx: &mut Context<'_>
-) -> Poll<Option<St1::Item>>
-    where St1: Stream, St2: Stream<Item = St1::Item>
-{
-    let a_done = match a.poll_next(cx) {
-        Poll::Ready(Some(item)) => {
-            // give the other stream a chance to go first next time
-            *flag = !*flag;
-            return Poll::Ready(Some(item))
-        },
-        Poll::Ready(None) => true,
-        Poll::Pending => false,
-    };
-
-    match b.poll_next(cx) {
-        Poll::Ready(Some(item)) => {
-            Poll::Ready(Some(item))
-        }
-        Poll::Ready(None) if a_done => Poll::Ready(None),
-        Poll::Ready(None) | Poll::Pending => Poll::Pending,
-=======
     fn poll_next(self: Pin<&mut Self>, cx: &mut Context<'_>) -> Poll<Option<St1::Item>> {
         let this = self.project();
         this.inner.poll_next(cx)
->>>>>>> b48eb2e9
     }
 }