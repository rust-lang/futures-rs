--- conflicted
+++ resolved
@@ -3,11 +3,7 @@
 use futures_core::ready;
 use futures_core::stream::{FusedStream, Stream};
 use futures_core::task::{Context, Poll};
-<<<<<<< HEAD
-use pin_project::pin_project;
-=======
 use pin_project_lite::pin_project;
->>>>>>> b48eb2e9
 
 pin_project! {
     /// Future for the [`concat`](super::StreamExt::concat) method.
@@ -37,24 +33,12 @@
 {
     type Output = St::Item;
 
-<<<<<<< HEAD
-    fn poll(
-        self: Pin<&mut Self>, cx: &mut Context<'_>
-    ) -> Poll<Self::Output> {
-=======
     fn poll(self: Pin<&mut Self>, cx: &mut Context<'_>) -> Poll<Self::Output> {
->>>>>>> b48eb2e9
         let mut this = self.project();
 
         loop {
             match ready!(this.stream.as_mut().poll_next(cx)) {
-<<<<<<< HEAD
-                None => {
-                    return Poll::Ready(this.accum.take().unwrap_or_default())
-                }
-=======
                 None => return Poll::Ready(this.accum.take().unwrap_or_default()),
->>>>>>> b48eb2e9
                 Some(e) => {
                     if let Some(a) = this.accum {
                         a.extend(e)
