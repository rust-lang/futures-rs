--- conflicted
+++ resolved
@@ -5,20 +5,6 @@
 use futures_core::stream::Stream;
 use futures_core::task::{Context, Poll};
 use futures_sink::Sink;
-<<<<<<< HEAD
-use pin_project::pin_project;
-
-/// Future for the [`forward`](super::StreamExt::forward) method.
-#[pin_project(project = ForwardProj)]
-#[derive(Debug)]
-#[must_use = "futures do nothing unless you `.await` or poll them"]
-pub struct Forward<St, Si, Item> {
-    #[pin]
-    sink: Option<Si>,
-    #[pin]
-    stream: Fuse<St>,
-    buffered_item: Option<Item>,
-=======
 use pin_project_lite::pin_project;
 
 pin_project! {
@@ -33,7 +19,6 @@
         stream: Fuse<St>,
         buffered_item: Option<Item>,
     }
->>>>>>> b48eb2e9
 }
 
 impl<St, Si, Item> Forward<St, Si, Item> {
@@ -59,14 +44,7 @@
 {
     type Output = Result<(), E>;
 
-<<<<<<< HEAD
-    fn poll(
-        self: Pin<&mut Self>,
-        cx: &mut Context<'_>,
-    ) -> Poll<Self::Output> {
-=======
     fn poll(self: Pin<&mut Self>, cx: &mut Context<'_>) -> Poll<Self::Output> {
->>>>>>> b48eb2e9
         let ForwardProj { mut sink, mut stream, buffered_item } = self.project();
         let mut si = sink.as_mut().as_pin_mut().expect("polled `Forward` after completion");
 
@@ -78,11 +56,7 @@
                 si.as_mut().start_send(buffered_item.take().unwrap())?;
             }
 
-<<<<<<< HEAD
-            match stream.as_mut().poll_next(cx)? {
-=======
             match stream.as_mut().poll_next(cx) {
->>>>>>> b48eb2e9
                 Poll::Ready(Some(item)) => {
                     *buffered_item = Some(item);
                 }
