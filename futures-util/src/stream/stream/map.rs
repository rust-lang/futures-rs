--- conflicted
+++ resolved
@@ -5,11 +5,7 @@
 use futures_core::task::{Context, Poll};
 #[cfg(feature = "sink")]
 use futures_sink::Sink;
-<<<<<<< HEAD
-use pin_project::pin_project;
-=======
 use pin_project_lite::pin_project;
->>>>>>> b48eb2e9
 
 use crate::fns::FnMut1;
 
@@ -57,14 +53,7 @@
 {
     type Item = F::Output;
 
-<<<<<<< HEAD
-    fn poll_next(
-        self: Pin<&mut Self>,
-        cx: &mut Context<'_>,
-    ) -> Poll<Option<Self::Item>> {
-=======
     fn poll_next(self: Pin<&mut Self>, cx: &mut Context<'_>) -> Poll<Option<Self::Item>> {
->>>>>>> b48eb2e9
         let mut this = self.project();
         let res = ready!(this.stream.as_mut().poll_next(cx));
         Poll::Ready(res.map(|x| this.f.call_mut(x)))
