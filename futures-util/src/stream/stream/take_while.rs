--- conflicted
+++ resolved
@@ -6,11 +6,7 @@
 use futures_core::task::{Context, Poll};
 #[cfg(feature = "sink")]
 use futures_sink::Sink;
-<<<<<<< HEAD
-use pin_project::pin_project;
-=======
 use pin_project_lite::pin_project;
->>>>>>> b48eb2e9
 
 pin_project! {
     /// Stream for the [`take_while`](super::StreamExt::take_while) method.
@@ -63,14 +59,7 @@
 {
     type Item = St::Item;
 
-<<<<<<< HEAD
-    fn poll_next(
-        self: Pin<&mut Self>,
-        cx: &mut Context<'_>,
-    ) -> Poll<Option<St::Item>> {
-=======
     fn poll_next(self: Pin<&mut Self>, cx: &mut Context<'_>) -> Poll<Option<St::Item>> {
->>>>>>> b48eb2e9
         if self.done_taking {
             return Poll::Ready(None);
         }
