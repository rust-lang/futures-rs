--- conflicted
+++ resolved
@@ -7,14 +7,7 @@
 use futures_core::task::{Context, Poll};
 #[cfg(feature = "sink")]
 use futures_sink::Sink;
-<<<<<<< HEAD
-use pin_project::pin_project;
-use core::mem;
-use core::pin::Pin;
-use alloc::vec::Vec;
-=======
 use pin_project_lite::pin_project;
->>>>>>> b48eb2e9
 
 pin_project! {
     /// Stream for the [`chunks`](super::StreamExt::chunks) method.
@@ -53,14 +46,7 @@
 impl<St: Stream> Stream for Chunks<St> {
     type Item = Vec<St::Item>;
 
-<<<<<<< HEAD
-    fn poll_next(
-        mut self: Pin<&mut Self>,
-        cx: &mut Context<'_>,
-    ) -> Poll<Option<Self::Item>> {
-=======
     fn poll_next(mut self: Pin<&mut Self>, cx: &mut Context<'_>) -> Poll<Option<Self::Item>> {
->>>>>>> b48eb2e9
         let mut this = self.as_mut().project();
         loop {
             match ready!(this.stream.as_mut().poll_next(cx)) {
@@ -70,11 +56,7 @@
                 Some(item) => {
                     this.items.push(item);
                     if this.items.len() >= *this.cap {
-<<<<<<< HEAD
-                        return Poll::Ready(Some(self.take()))
-=======
                         return Poll::Ready(Some(self.take()));
->>>>>>> b48eb2e9
                     }
                 }
 
