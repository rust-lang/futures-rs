--- conflicted
+++ resolved
@@ -19,7 +19,7 @@
 #[cfg(feature = "sink")]
 use futures_sink::Sink;
 
-use crate::fns::{InspectFn, inspect_fn};
+use crate::fns::{inspect_fn, InspectFn};
 
 mod chain;
 #[allow(unreachable_pub)] // https://github.com/rust-lang/rust/issues/57411
@@ -48,7 +48,7 @@
 mod flatten;
 
 delegate_all!(
-    /// Stream for the [`inspect`](StreamExt::inspect) method.
+    /// Stream for the [`flatten`](StreamExt::flatten) method.
     Flatten<St>(
         flatten::Flatten<St, St::Item>
     ): Debug + Sink + Stream + FusedStream + AccessInner[St, (.)] + New[|x: St| flatten::Flatten::new(x)]
@@ -165,10 +165,25 @@
     pub use self::buffer_unordered::BufferUnordered;
 
     #[cfg(feature = "alloc")]
-    mod flat_map_unordered;
-    #[cfg(feature = "alloc")]
-    #[allow(unreachable_pub)] // https://github.com/rust-lang/rust/issues/57411
-    pub use self::flat_map_unordered::FlatMapUnordered;
+    mod flatten_unordered;
+
+    #[cfg(feature = "alloc")]
+    delegate_all!(
+        /// Stream for the [`inspect`](StreamExt::inspect) method.
+        FlattenUnordered<St>(
+            flatten_unordered::FlattenUnordered<St, St::Item>
+        ): Debug + Sink + Stream + FusedStream + AccessInner[St, (.)] + New[|x: St, limit: Option<usize>| flatten_unordered::FlattenUnordered::new(x, limit)]
+        where St: Stream, St::Item: Stream
+    );
+
+    #[cfg(feature = "alloc")]
+    delegate_all!(
+        /// Stream for the [`flat_map`](StreamExt::flat_map) method.
+        FlatMapUnordered<St, U, F>(
+            FlattenUnordered<Map<St, F>>
+        ): Debug + Sink + Stream + FusedStream + AccessInner[St, (. .)] + New[|x: St, limit: Option<usize>, f: F| FlattenUnordered::new(Map::new(x, f), limit)]
+        where St: Stream, U: Stream, F: FnMut(St::Item) -> U
+    );
 
     #[cfg(feature = "alloc")]
     mod buffered;
@@ -583,7 +598,84 @@
         Flatten::new(self)
     }
 
-<<<<<<< HEAD
+    /// Flattens a stream of streams into just one continuous stream. Polls
+    /// inner streams concurrently.
+    ///
+    /// # Examples
+    ///
+    /// ```
+    /// # futures::executor::block_on(async {
+    /// use futures::channel::mpsc;
+    /// use futures::stream::StreamExt;
+    /// use std::thread;
+    ///
+    /// let (tx1, rx1) = mpsc::unbounded();
+    /// let (tx2, rx2) = mpsc::unbounded();
+    /// let (tx3, rx3) = mpsc::unbounded();
+    ///
+    /// thread::spawn(move || {
+    ///     tx1.unbounded_send(1).unwrap();
+    ///     tx1.unbounded_send(2).unwrap();
+    /// });
+    /// thread::spawn(move || {
+    ///     tx2.unbounded_send(3).unwrap();
+    ///     tx2.unbounded_send(4).unwrap();
+    /// });
+    /// thread::spawn(move || {
+    ///     tx3.unbounded_send(rx1).unwrap();
+    ///     tx3.unbounded_send(rx2).unwrap();
+    /// });
+    ///
+    /// let mut output = rx3.flatten_unordered(None).collect::<Vec<i32>>().await;
+    /// output.sort();
+    ///
+    /// assert_eq!(output, vec![1, 2, 3, 4]);
+    /// # });
+    /// ```
+    #[cfg_attr(feature = "cfg-target-has-atomic", cfg(target_has_atomic = "ptr"))]
+    #[cfg(feature = "alloc")]
+    fn flatten_unordered(self, limit: impl Into<Option<usize>>) -> FlattenUnordered<Self>
+    where
+        Self::Item: Stream,
+        Self: Sized,
+    {
+        FlattenUnordered::new(self, limit.into())
+    }
+
+    /// Maps a stream like [`StreamExt::map`] but flattens nested `Stream`s.
+    ///
+    /// [`StreamExt::map`] is very useful, but if it produces a `Stream` instead,
+    /// you would have to chain combinators like `.map(f).flatten()` while this
+    /// combinator provides ability to write `.flat_map(f)` instead of chaining.
+    ///
+    /// The provided closure which produces inner streams is executed over all elements
+    /// of stream as last inner stream is terminated and next stream item is available.
+    ///
+    /// Note that this function consumes the stream passed into it and returns a
+    /// wrapped version of it, similar to the existing `flat_map` methods in the
+    /// standard library.
+    ///
+    /// # Examples
+    ///
+    /// ```
+    /// # futures::executor::block_on(async {
+    /// use futures::stream::{self, StreamExt};
+    ///
+    /// let stream = stream::iter(1..=3);
+    /// let stream = stream.flat_map(|x| stream::iter(vec![x + 3; x]));
+    ///
+    /// assert_eq!(vec![4, 5, 5, 6, 6, 6], stream.collect::<Vec<_>>().await);
+    /// # });
+    /// ```
+    fn flat_map<U, F>(self, f: F) -> FlatMap<Self, U, F>
+    where
+        F: FnMut(Self::Item) -> U,
+        U: Stream,
+        Self: Sized,
+    {
+        FlatMap::new(self, f)
+    }
+
     /// Maps a stream like [`StreamExt::map`] but flattens nested `Stream`s
     /// and polls them concurrently, yielding items in any order, as they made
     /// available.
@@ -593,7 +685,7 @@
     /// have to use something like `for_each_concurrent` and merge values
     /// by hand. This combinator provides ability to collect all values
     /// from concurrently polled streams into one stream.
-    /// 
+    ///
     /// The first argument is an optional limit on the number of concurrently
     /// polled streams. If this limit is not `None`, no more than `limit` streams
     /// will be polled concurrently. The `limit` argument is of type
@@ -601,34 +693,19 @@
     /// `Some(10)`, or just `10`. Note: a limit of zero is interpreted as
     /// no limit at all, and will have the same result as passing in `None`.
     ///
-    /// The provided closure which produce inner streams is executed over
+    /// The provided closure which produces inner streams is executed over
     /// all elements of stream as next stream item is available and limit
     /// of concurrently processed streams isn't exceeded.
     ///
     /// Note that this function consumes the stream passed into it and
     /// returns a wrapped version of it.
-=======
-    /// Maps a stream like [`StreamExt::map`] but flattens nested `Stream`s.
-    ///
-    /// [`StreamExt::map`] is very useful, but if it produces a `Stream` instead,
-    /// you would have to chain combinators like `.map(f).flatten()` while this
-    /// combinator provides ability to write `.flat_map(f)` instead of chaining.
-    ///
-    /// The provided closure which produce inner streams is executed over all elements
-    /// of stream as last inner stream is terminated and next stream item is available.
-    ///
-    /// Note that this function consumes the stream passed into it and returns a
-    /// wrapped version of it, similar to the existing `flat_map` methods in the
-    /// standard library.
->>>>>>> 8a95e9a8
-    ///
-    /// # Examples
-    ///
-    /// ```
-    /// # futures::executor::block_on(async {
-    /// use futures::stream::{self, StreamExt};
-    ///
-<<<<<<< HEAD
+    ///
+    /// # Examples
+    ///
+    /// ```
+    /// # futures::executor::block_on(async {
+    /// use futures::stream::{self, StreamExt};
+    ///
     /// let stream = stream::iter(1..5);
     /// let stream = stream.flat_map_unordered(1, |x| stream::iter(vec![x; x]));
     /// let mut values = stream.collect::<Vec<_>>().await;
@@ -638,31 +715,20 @@
     /// # });
     #[cfg_attr(feature = "cfg-target-has-atomic", cfg(target_has_atomic = "ptr"))]
     #[cfg(feature = "alloc")]
-    fn flat_map_unordered<U, F>(self, limit: impl Into<Option<usize>>, f: F) -> FlatMapUnordered<Self, U, F>
+    fn flat_map_unordered<U, F>(
+        self,
+        limit: impl Into<Option<usize>>,
+        f: F,
+    ) -> FlatMapUnordered<Self, U, F>
     where
         U: Stream,
         F: FnMut(Self::Item) -> U,
         Self: Sized,
     {
         FlatMapUnordered::new(self, limit.into(), f)
-=======
-    /// let stream = stream::iter(1..=3);
-    /// let stream = stream.flat_map(|x| stream::iter(vec![x + 3; x]));
-    ///
-    /// assert_eq!(vec![4, 5, 5, 6, 6, 6], stream.collect::<Vec<_>>().await);
-    /// # });
-    /// ```
-    fn flat_map<U, F>(self, f: F) -> FlatMap<Self, U, F>
-    where
-        F: FnMut(Self::Item) -> U,
-        U: Stream,
-        Self: Sized,
-    {
-        FlatMap::new(self, f)
->>>>>>> 8a95e9a8
-    }
-
-    /// Combinator similar to [`StreamExt::fold`] that holds internal state 
+    }
+
+    /// Combinator similar to [`StreamExt::fold`] that holds internal state
     /// and produces a new stream.
     ///
     /// Accepts initial state and closure which will be applied to each element
@@ -1282,8 +1348,8 @@
     /// This method will panic if `capacity` is zero.
     #[cfg(feature = "alloc")]
     fn ready_chunks(self, capacity: usize) -> ReadyChunks<Self>
-        where
-            Self: Sized,
+    where
+        Self: Sized,
     {
         ReadyChunks::new(self, capacity)
     }
