--- conflicted
+++ resolved
@@ -6,14 +6,7 @@
 use futures_core::task::{Context, Poll};
 #[cfg(feature = "sink")]
 use futures_sink::Sink;
-<<<<<<< HEAD
-use pin_project::pin_project;
-use core::mem;
-use core::pin::Pin;
-use alloc::vec::Vec;
-=======
 use pin_project_lite::pin_project;
->>>>>>> b48eb2e9
 
 pin_project! {
     /// Stream for the [`ready_chunks`](super::StreamExt::ready_chunks) method.
@@ -47,14 +40,7 @@
 impl<St: Stream> Stream for ReadyChunks<St> {
     type Item = Vec<St::Item>;
 
-<<<<<<< HEAD
-    fn poll_next(
-        self: Pin<&mut Self>,
-        cx: &mut Context<'_>,
-    ) -> Poll<Option<Self::Item>> {
-=======
     fn poll_next(self: Pin<&mut Self>, cx: &mut Context<'_>) -> Poll<Option<Self::Item>> {
->>>>>>> b48eb2e9
         let mut this = self.project();
 
         loop {
@@ -75,14 +61,10 @@
                 Poll::Ready(Some(item)) => {
                     this.items.push(item);
                     if this.items.len() >= *this.cap {
-<<<<<<< HEAD
-                        return Poll::Ready(Some(mem::replace(this.items, Vec::with_capacity(*this.cap))))
-=======
                         return Poll::Ready(Some(mem::replace(
                             this.items,
                             Vec::with_capacity(*this.cap),
                         )));
->>>>>>> b48eb2e9
                     }
                 }
 
