use futures_core::stream::{FusedStream, Stream};
use futures_core::task::{Context, Poll};
<<<<<<< HEAD
use pin_project::pin_project;
=======
use pin_project_lite::pin_project;
>>>>>>> b48eb2e9
use std::any::Any;
use std::panic::{catch_unwind, AssertUnwindSafe, UnwindSafe};
use std::pin::Pin;

pin_project! {
    /// Stream for the [`catch_unwind`](super::StreamExt::catch_unwind) method.
    #[derive(Debug)]
    #[must_use = "streams do nothing unless polled"]
    pub struct CatchUnwind<St> {
        #[pin]
        stream: St,
        caught_unwind: bool,
    }
}

impl<St: Stream + UnwindSafe> CatchUnwind<St> {
    pub(super) fn new(stream: St) -> Self {
        Self { stream, caught_unwind: false }
    }

    delegate_access_inner!(stream, St, ());
}

impl<St: Stream + UnwindSafe> Stream for CatchUnwind<St> {
    type Item = Result<St::Item, Box<dyn Any + Send>>;

<<<<<<< HEAD
    fn poll_next(
        self: Pin<&mut Self>,
        cx: &mut Context<'_>,
    ) -> Poll<Option<Self::Item>> {
=======
    fn poll_next(self: Pin<&mut Self>, cx: &mut Context<'_>) -> Poll<Option<Self::Item>> {
>>>>>>> b48eb2e9
        let mut this = self.project();

        if *this.caught_unwind {
            Poll::Ready(None)
        } else {
<<<<<<< HEAD
            let res = catch_unwind(AssertUnwindSafe(|| {
                this.stream.as_mut().poll_next(cx)
            }));
=======
            let res = catch_unwind(AssertUnwindSafe(|| this.stream.as_mut().poll_next(cx)));
>>>>>>> b48eb2e9

            match res {
                Ok(poll) => poll.map(|opt| opt.map(Ok)),
                Err(e) => {
                    *this.caught_unwind = true;
                    Poll::Ready(Some(Err(e)))
                }
            }
        }
    }

    fn size_hint(&self) -> (usize, Option<usize>) {
        if self.caught_unwind {
            (0, Some(0))
        } else {
            self.stream.size_hint()
        }
    }
}

impl<St: FusedStream + UnwindSafe> FusedStream for CatchUnwind<St> {
    fn is_terminated(&self) -> bool {
        self.caught_unwind || self.stream.is_terminated()
    }
}<|MERGE_RESOLUTION|>--- conflicted
+++ resolved
@@ -1,10 +1,6 @@
 use futures_core::stream::{FusedStream, Stream};
 use futures_core::task::{Context, Poll};
-<<<<<<< HEAD
-use pin_project::pin_project;
-=======
 use pin_project_lite::pin_project;
->>>>>>> b48eb2e9
 use std::any::Any;
 use std::panic::{catch_unwind, AssertUnwindSafe, UnwindSafe};
 use std::pin::Pin;
@@ -31,26 +27,13 @@
 impl<St: Stream + UnwindSafe> Stream for CatchUnwind<St> {
     type Item = Result<St::Item, Box<dyn Any + Send>>;
 
-<<<<<<< HEAD
-    fn poll_next(
-        self: Pin<&mut Self>,
-        cx: &mut Context<'_>,
-    ) -> Poll<Option<Self::Item>> {
-=======
     fn poll_next(self: Pin<&mut Self>, cx: &mut Context<'_>) -> Poll<Option<Self::Item>> {
->>>>>>> b48eb2e9
         let mut this = self.project();
 
         if *this.caught_unwind {
             Poll::Ready(None)
         } else {
-<<<<<<< HEAD
-            let res = catch_unwind(AssertUnwindSafe(|| {
-                this.stream.as_mut().poll_next(cx)
-            }));
-=======
             let res = catch_unwind(AssertUnwindSafe(|| this.stream.as_mut().poll_next(cx)));
->>>>>>> b48eb2e9
 
             match res {
                 Ok(poll) => poll.map(|opt| opt.map(Ok)),
