--- conflicted
+++ resolved
@@ -4,11 +4,7 @@
 use futures_core::task::{Context, Poll};
 #[cfg(feature = "sink")]
 use futures_sink::Sink;
-<<<<<<< HEAD
-use pin_project::pin_project;
-=======
 use pin_project_lite::pin_project;
->>>>>>> b48eb2e9
 
 pin_project! {
     /// Stream for the [`flatten`](super::StreamExt::flatten) method.
