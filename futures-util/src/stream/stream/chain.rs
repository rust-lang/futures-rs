use core::pin::Pin;
use futures_core::ready;
use futures_core::stream::{FusedStream, Stream};
use futures_core::task::{Context, Poll};
<<<<<<< HEAD
use pin_project::pin_project;
=======
use pin_project_lite::pin_project;
>>>>>>> b48eb2e9

pin_project! {
    /// Stream for the [`chain`](super::StreamExt::chain) method.
    #[derive(Debug)]
    #[must_use = "streams do nothing unless polled"]
    pub struct Chain<St1, St2> {
        #[pin]
        first: Option<St1>,
        #[pin]
        second: St2,
    }
}

// All interactions with `Pin<&mut Chain<..>>` happen through these methods
impl<St1, St2> Chain<St1, St2>
where
    St1: Stream,
    St2: Stream<Item = St1::Item>,
{
    pub(super) fn new(stream1: St1, stream2: St2) -> Self {
        Self { first: Some(stream1), second: stream2 }
    }
}

impl<St1, St2> FusedStream for Chain<St1, St2>
where
    St1: Stream,
    St2: FusedStream<Item = St1::Item>,
{
    fn is_terminated(&self) -> bool {
        self.first.is_none() && self.second.is_terminated()
    }
}

impl<St1, St2> Stream for Chain<St1, St2>
where
    St1: Stream,
    St2: Stream<Item = St1::Item>,
{
    type Item = St1::Item;

<<<<<<< HEAD
    fn poll_next(
        self: Pin<&mut Self>,
        cx: &mut Context<'_>,
    ) -> Poll<Option<Self::Item>> {
=======
    fn poll_next(self: Pin<&mut Self>, cx: &mut Context<'_>) -> Poll<Option<Self::Item>> {
>>>>>>> b48eb2e9
        let mut this = self.project();
        if let Some(first) = this.first.as_mut().as_pin_mut() {
            if let Some(item) = ready!(first.poll_next(cx)) {
                return Poll::Ready(Some(item));
            }
        }
        this.first.set(None);
        this.second.poll_next(cx)
    }

    fn size_hint(&self) -> (usize, Option<usize>) {
        if let Some(first) = &self.first {
            let (first_lower, first_upper) = first.size_hint();
            let (second_lower, second_upper) = self.second.size_hint();

            let lower = first_lower.saturating_add(second_lower);

            let upper = match (first_upper, second_upper) {
                (Some(x), Some(y)) => x.checked_add(y),
                _ => None,
            };

            (lower, upper)
        } else {
            self.second.size_hint()
        }
    }
}<|MERGE_RESOLUTION|>--- conflicted
+++ resolved
@@ -2,11 +2,7 @@
 use futures_core::ready;
 use futures_core::stream::{FusedStream, Stream};
 use futures_core::task::{Context, Poll};
-<<<<<<< HEAD
-use pin_project::pin_project;
-=======
 use pin_project_lite::pin_project;
->>>>>>> b48eb2e9
 
 pin_project! {
     /// Stream for the [`chain`](super::StreamExt::chain) method.
@@ -48,14 +44,7 @@
 {
     type Item = St1::Item;
 
-<<<<<<< HEAD
-    fn poll_next(
-        self: Pin<&mut Self>,
-        cx: &mut Context<'_>,
-    ) -> Poll<Option<Self::Item>> {
-=======
     fn poll_next(self: Pin<&mut Self>, cx: &mut Context<'_>) -> Poll<Option<Self::Item>> {
->>>>>>> b48eb2e9
         let mut this = self.project();
         if let Some(first) = this.first.as_mut().as_pin_mut() {
             if let Some(item) = ready!(first.poll_next(cx)) {
