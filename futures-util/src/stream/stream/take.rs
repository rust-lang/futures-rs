use core::cmp;
use core::pin::Pin;
use futures_core::ready;
use futures_core::stream::{FusedStream, Stream};
use futures_core::task::{Context, Poll};
#[cfg(feature = "sink")]
use futures_sink::Sink;
<<<<<<< HEAD
use pin_project::pin_project;
=======
use pin_project_lite::pin_project;
>>>>>>> b48eb2e9

pin_project! {
    /// Stream for the [`take`](super::StreamExt::take) method.
    #[derive(Debug)]
    #[must_use = "streams do nothing unless polled"]
    pub struct Take<St> {
        #[pin]
        stream: St,
        remaining: usize,
    }
}

impl<St: Stream> Take<St> {
    pub(super) fn new(stream: St, n: usize) -> Self {
        Self { stream, remaining: n }
    }

    delegate_access_inner!(stream, St, ());
}

impl<St> Stream for Take<St>
where
    St: Stream,
{
    type Item = St::Item;

<<<<<<< HEAD
    fn poll_next(
        self: Pin<&mut Self>,
        cx: &mut Context<'_>,
    ) -> Poll<Option<St::Item>> {
=======
    fn poll_next(self: Pin<&mut Self>, cx: &mut Context<'_>) -> Poll<Option<St::Item>> {
>>>>>>> b48eb2e9
        if self.remaining == 0 {
            Poll::Ready(None)
        } else {
            let this = self.project();
            let next = ready!(this.stream.poll_next(cx));
            if next.is_some() {
                *this.remaining -= 1;
            } else {
                *this.remaining = 0;
            }
            Poll::Ready(next)
        }
    }

    fn size_hint(&self) -> (usize, Option<usize>) {
        if self.remaining == 0 {
            return (0, Some(0));
        }

        let (lower, upper) = self.stream.size_hint();

        let lower = cmp::min(lower, self.remaining as usize);

        let upper = match upper {
            Some(x) if x < self.remaining as usize => Some(x),
            _ => Some(self.remaining as usize),
        };

        (lower, upper)
    }
}

impl<St> FusedStream for Take<St>
where
    St: FusedStream,
{
    fn is_terminated(&self) -> bool {
        self.remaining == 0 || self.stream.is_terminated()
    }
}

// Forwarding impl of Sink from the underlying stream
#[cfg(feature = "sink")]
impl<S, Item> Sink<Item> for Take<S>
where
    S: Stream + Sink<Item>,
{
    type Error = S::Error;

    delegate_sink!(stream, Item);
}<|MERGE_RESOLUTION|>--- conflicted
+++ resolved
@@ -5,11 +5,7 @@
 use futures_core::task::{Context, Poll};
 #[cfg(feature = "sink")]
 use futures_sink::Sink;
-<<<<<<< HEAD
-use pin_project::pin_project;
-=======
 use pin_project_lite::pin_project;
->>>>>>> b48eb2e9
 
 pin_project! {
     /// Stream for the [`take`](super::StreamExt::take) method.
@@ -36,14 +32,7 @@
 {
     type Item = St::Item;
 
-<<<<<<< HEAD
-    fn poll_next(
-        self: Pin<&mut Self>,
-        cx: &mut Context<'_>,
-    ) -> Poll<Option<St::Item>> {
-=======
     fn poll_next(self: Pin<&mut Self>, cx: &mut Context<'_>) -> Poll<Option<St::Item>> {
->>>>>>> b48eb2e9
         if self.remaining == 0 {
             Poll::Ready(None)
         } else {
