use crate::stream::{FuturesUnordered, StreamExt};
use core::fmt;
use core::num::NonZeroUsize;
use core::pin::Pin;
use futures_core::future::{FusedFuture, Future};
use futures_core::stream::Stream;
use futures_core::task::{Context, Poll};
<<<<<<< HEAD
use pin_project::pin_project;
=======
use pin_project_lite::pin_project;
>>>>>>> b48eb2e9

pin_project! {
    /// Future for the [`for_each_concurrent`](super::StreamExt::for_each_concurrent)
    /// method.
    #[must_use = "futures do nothing unless you `.await` or poll them"]
    pub struct ForEachConcurrent<St, Fut, F> {
        #[pin]
        stream: Option<St>,
        f: F,
        futures: FuturesUnordered<Fut>,
        limit: Option<NonZeroUsize>,
    }
}

impl<St, Fut, F> fmt::Debug for ForEachConcurrent<St, Fut, F>
where
    St: fmt::Debug,
    Fut: fmt::Debug,
{
    fn fmt(&self, f: &mut fmt::Formatter<'_>) -> fmt::Result {
        f.debug_struct("ForEachConcurrent")
            .field("stream", &self.stream)
            .field("futures", &self.futures)
            .field("limit", &self.limit)
            .finish()
    }
}

impl<St, Fut, F> ForEachConcurrent<St, Fut, F>
where
    St: Stream,
    F: FnMut(St::Item) -> Fut,
    Fut: Future<Output = ()>,
{
    pub(super) fn new(stream: St, limit: Option<usize>, f: F) -> Self {
        Self {
            stream: Some(stream),
            // Note: `limit` = 0 gets ignored.
            limit: limit.and_then(NonZeroUsize::new),
            f,
            futures: FuturesUnordered::new(),
        }
    }
}

impl<St, Fut, F> FusedFuture for ForEachConcurrent<St, Fut, F>
where
    St: Stream,
    F: FnMut(St::Item) -> Fut,
    Fut: Future<Output = ()>,
{
    fn is_terminated(&self) -> bool {
        self.stream.is_none() && self.futures.is_empty()
    }
}

impl<St, Fut, F> Future for ForEachConcurrent<St, Fut, F>
where
    St: Stream,
    F: FnMut(St::Item) -> Fut,
    Fut: Future<Output = ()>,
{
    type Output = ();

    fn poll(self: Pin<&mut Self>, cx: &mut Context<'_>) -> Poll<()> {
        let mut this = self.project();
        loop {
            let mut made_progress_this_iter = false;

            // Check if we've already created a number of futures greater than `limit`
            if this.limit.map(|limit| limit.get() > this.futures.len()).unwrap_or(true) {
                let mut stream_completed = false;
                let elem = if let Some(stream) = this.stream.as_mut().as_pin_mut() {
                    match stream.poll_next(cx) {
                        Poll::Ready(Some(elem)) => {
                            made_progress_this_iter = true;
                            Some(elem)
                        }
                        Poll::Ready(None) => {
                            stream_completed = true;
                            None
                        }
                        Poll::Pending => None,
                    }
                } else {
                    None
                };
                if stream_completed {
                    this.stream.set(None);
                }
                if let Some(elem) = elem {
                    this.futures.push((this.f)(elem));
                }
            }

            match this.futures.poll_next_unpin(cx) {
                Poll::Ready(Some(())) => made_progress_this_iter = true,
                Poll::Ready(None) => {
                    if this.stream.is_none() {
<<<<<<< HEAD
                        return Poll::Ready(())
=======
                        return Poll::Ready(());
>>>>>>> b48eb2e9
                    }
                }
                Poll::Pending => {}
            }

            if !made_progress_this_iter {
                return Poll::Pending;
            }
        }
    }
}<|MERGE_RESOLUTION|>--- conflicted
+++ resolved
@@ -5,11 +5,7 @@
 use futures_core::future::{FusedFuture, Future};
 use futures_core::stream::Stream;
 use futures_core::task::{Context, Poll};
-<<<<<<< HEAD
-use pin_project::pin_project;
-=======
 use pin_project_lite::pin_project;
->>>>>>> b48eb2e9
 
 pin_project! {
     /// Future for the [`for_each_concurrent`](super::StreamExt::for_each_concurrent)
@@ -109,11 +105,7 @@
                 Poll::Ready(Some(())) => made_progress_this_iter = true,
                 Poll::Ready(None) => {
                     if this.stream.is_none() {
-<<<<<<< HEAD
-                        return Poll::Ready(())
-=======
                         return Poll::Ready(());
->>>>>>> b48eb2e9
                     }
                 }
                 Poll::Pending => {}
