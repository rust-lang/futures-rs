use core::fmt;
use core::pin::Pin;
use futures_core::future::Future;
use futures_core::ready;
use futures_core::stream::{FusedStream, Stream};
use futures_core::task::{Context, Poll};
#[cfg(feature = "sink")]
use futures_sink::Sink;
<<<<<<< HEAD
use pin_project::pin_project;
=======
use pin_project_lite::pin_project;
>>>>>>> b48eb2e9

pin_project! {
    /// Stream for the [`skip_while`](super::StreamExt::skip_while) method.
    #[must_use = "streams do nothing unless polled"]
    pub struct SkipWhile<St, Fut, F> where St: Stream {
        #[pin]
        stream: St,
        f: F,
        #[pin]
        pending_fut: Option<Fut>,
        pending_item: Option<St::Item>,
        done_skipping: bool,
    }
}

impl<St, Fut, F> fmt::Debug for SkipWhile<St, Fut, F>
where
    St: Stream + fmt::Debug,
    St::Item: fmt::Debug,
    Fut: fmt::Debug,
{
    fn fmt(&self, f: &mut fmt::Formatter<'_>) -> fmt::Result {
        f.debug_struct("SkipWhile")
            .field("stream", &self.stream)
            .field("pending_fut", &self.pending_fut)
            .field("pending_item", &self.pending_item)
            .field("done_skipping", &self.done_skipping)
            .finish()
    }
}

impl<St, Fut, F> SkipWhile<St, Fut, F>
where
    St: Stream,
    F: FnMut(&St::Item) -> Fut,
    Fut: Future<Output = bool>,
{
    pub(super) fn new(stream: St, f: F) -> Self {
        Self { stream, f, pending_fut: None, pending_item: None, done_skipping: false }
    }

    delegate_access_inner!(stream, St, ());
}

impl<St, Fut, F> FusedStream for SkipWhile<St, Fut, F>
where
    St: FusedStream,
    F: FnMut(&St::Item) -> Fut,
    Fut: Future<Output = bool>,
{
    fn is_terminated(&self) -> bool {
        self.pending_item.is_none() && self.stream.is_terminated()
    }
}

impl<St, Fut, F> Stream for SkipWhile<St, Fut, F>
where
    St: Stream,
    F: FnMut(&St::Item) -> Fut,
    Fut: Future<Output = bool>,
{
    type Item = St::Item;

<<<<<<< HEAD
    fn poll_next(
        self: Pin<&mut Self>,
        cx: &mut Context<'_>,
    ) -> Poll<Option<St::Item>> {
=======
    fn poll_next(self: Pin<&mut Self>, cx: &mut Context<'_>) -> Poll<Option<St::Item>> {
>>>>>>> b48eb2e9
        let mut this = self.project();

        if *this.done_skipping {
            return this.stream.poll_next(cx);
        }

        Poll::Ready(loop {
            if let Some(fut) = this.pending_fut.as_mut().as_pin_mut() {
                let skipped = ready!(fut.poll(cx));
                let item = this.pending_item.take();
                this.pending_fut.set(None);
                if !skipped {
                    *this.done_skipping = true;
                    break item;
                }
            } else if let Some(item) = ready!(this.stream.as_mut().poll_next(cx)) {
                this.pending_fut.set(Some((this.f)(&item)));
                *this.pending_item = Some(item);
            } else {
                break None;
            }
        })
    }

    fn size_hint(&self) -> (usize, Option<usize>) {
        if self.done_skipping {
            self.stream.size_hint()
        } else {
            let pending_len = if self.pending_item.is_some() { 1 } else { 0 };
            let (_, upper) = self.stream.size_hint();
            let upper = match upper {
                Some(x) => x.checked_add(pending_len),
                None => None,
            };
            (0, upper) // can't know a lower bound, due to the predicate
        }
    }
}

// Forwarding impl of Sink from the underlying stream
#[cfg(feature = "sink")]
impl<S, Fut, F, Item> Sink<Item> for SkipWhile<S, Fut, F>
where
    S: Stream + Sink<Item>,
    F: FnMut(&S::Item) -> Fut,
    Fut: Future<Output = bool>,
{
    type Error = S::Error;

    delegate_sink!(stream, Item);
}<|MERGE_RESOLUTION|>--- conflicted
+++ resolved
@@ -6,11 +6,7 @@
 use futures_core::task::{Context, Poll};
 #[cfg(feature = "sink")]
 use futures_sink::Sink;
-<<<<<<< HEAD
-use pin_project::pin_project;
-=======
 use pin_project_lite::pin_project;
->>>>>>> b48eb2e9
 
 pin_project! {
     /// Stream for the [`skip_while`](super::StreamExt::skip_while) method.
@@ -74,14 +70,7 @@
 {
     type Item = St::Item;
 
-<<<<<<< HEAD
-    fn poll_next(
-        self: Pin<&mut Self>,
-        cx: &mut Context<'_>,
-    ) -> Poll<Option<St::Item>> {
-=======
     fn poll_next(self: Pin<&mut Self>, cx: &mut Context<'_>) -> Poll<Option<St::Item>> {
->>>>>>> b48eb2e9
         let mut this = self.project();
 
         if *this.done_skipping {
