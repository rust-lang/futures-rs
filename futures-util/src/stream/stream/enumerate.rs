--- conflicted
+++ resolved
@@ -4,11 +4,7 @@
 use futures_core::task::{Context, Poll};
 #[cfg(feature = "sink")]
 use futures_sink::Sink;
-<<<<<<< HEAD
-use pin_project::pin_project;
-=======
 use pin_project_lite::pin_project;
->>>>>>> b48eb2e9
 
 pin_project! {
     /// Stream for the [`enumerate`](super::StreamExt::enumerate) method.
@@ -38,14 +34,7 @@
 impl<St: Stream> Stream for Enumerate<St> {
     type Item = (usize, St::Item);
 
-<<<<<<< HEAD
-    fn poll_next(
-        self: Pin<&mut Self>,
-        cx: &mut Context<'_>,
-    ) -> Poll<Option<Self::Item>> {
-=======
     fn poll_next(self: Pin<&mut Self>, cx: &mut Context<'_>) -> Poll<Option<Self::Item>> {
->>>>>>> b48eb2e9
         let this = self.project();
 
         match ready!(this.stream.poll_next(cx)) {
