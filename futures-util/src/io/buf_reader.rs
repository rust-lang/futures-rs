--- conflicted
+++ resolved
@@ -5,11 +5,7 @@
 #[cfg(feature = "read-initializer")]
 use futures_io::Initializer;
 use futures_io::{AsyncBufRead, AsyncRead, AsyncSeek, AsyncWrite, IoSliceMut, SeekFrom};
-<<<<<<< HEAD
-use pin_project::pin_project;
-=======
 use pin_project_lite::pin_project;
->>>>>>> b48eb2e9
 use std::io::{self, Read};
 use std::pin::Pin;
 use std::{cmp, fmt};
@@ -72,8 +68,6 @@
         let this = self.project();
         *this.pos = 0;
         *this.cap = 0;
-<<<<<<< HEAD
-=======
     }
 }
 
@@ -108,7 +102,6 @@
             }
         }
         self.poll_seek(cx, SeekFrom::Current(offset)).map(|res| res.map(|_| ()))
->>>>>>> b48eb2e9
     }
 }
 
@@ -157,14 +150,7 @@
 }
 
 impl<R: AsyncRead> AsyncBufRead for BufReader<R> {
-<<<<<<< HEAD
-    fn poll_fill_buf(
-        self: Pin<&mut Self>,
-        cx: &mut Context<'_>,
-    ) -> Poll<io::Result<&[u8]>> {
-=======
     fn poll_fill_buf(self: Pin<&mut Self>, cx: &mut Context<'_>) -> Poll<io::Result<&[u8]>> {
->>>>>>> b48eb2e9
         let this = self.project();
 
         // If we've reached the end of our internal buffer then we need to fetch
