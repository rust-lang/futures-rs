use core::pin::Pin;
use futures_core::future::{FusedFuture, Future, TryFuture};
use futures_core::ready;
use futures_core::task::{Context, Poll};
<<<<<<< HEAD
use pin_project::pin_project;

#[pin_project(project = TryFlattenErrProj)]
#[derive(Debug)]
pub enum TryFlattenErr<Fut1, Fut2> {
    First(#[pin] Fut1),
    Second(#[pin] Fut2),
    Empty,
=======
use pin_project_lite::pin_project;

pin_project! {
    #[project = TryFlattenErrProj]
    #[derive(Debug)]
    pub enum TryFlattenErr<Fut1, Fut2> {
        First { #[pin] f: Fut1 },
        Second { #[pin] f: Fut2 },
        Empty,
    }
>>>>>>> b48eb2e9
}

impl<Fut1, Fut2> TryFlattenErr<Fut1, Fut2> {
    pub(crate) fn new(future: Fut1) -> Self {
        Self::First { f: future }
    }
}

impl<Fut> FusedFuture for TryFlattenErr<Fut, Fut::Error>
where
    Fut: TryFuture,
    Fut::Error: TryFuture<Ok = Fut::Ok>,
{
    fn is_terminated(&self) -> bool {
        match self {
            Self::Empty => true,
            _ => false,
        }
    }
}

impl<Fut> Future for TryFlattenErr<Fut, Fut::Error>
where
    Fut: TryFuture,
    Fut::Error: TryFuture<Ok = Fut::Ok>,
{
    type Output = Result<Fut::Ok, <Fut::Error as TryFuture>::Error>;

    fn poll(mut self: Pin<&mut Self>, cx: &mut Context<'_>) -> Poll<Self::Output> {
        Poll::Ready(loop {
            match self.as_mut().project() {
<<<<<<< HEAD
                TryFlattenErrProj::First(f) => {
                    match ready!(f.try_poll(cx)) {
                        Err(f) => self.set(TryFlattenErr::Second(f)),
                        Ok(e) => {
                            self.set(TryFlattenErr::Empty);
                            break Ok(e);
                        }
                    }
                },
                TryFlattenErrProj::Second(f) => {
=======
                TryFlattenErrProj::First { f } => match ready!(f.try_poll(cx)) {
                    Err(f) => self.set(Self::Second { f }),
                    Ok(e) => {
                        self.set(Self::Empty);
                        break Ok(e);
                    }
                },
                TryFlattenErrProj::Second { f } => {
>>>>>>> b48eb2e9
                    let output = ready!(f.try_poll(cx));
                    self.set(Self::Empty);
                    break output;
<<<<<<< HEAD
                },
=======
                }
>>>>>>> b48eb2e9
                TryFlattenErrProj::Empty => panic!("TryFlattenErr polled after completion"),
            }
        })
    }
}<|MERGE_RESOLUTION|>--- conflicted
+++ resolved
@@ -2,16 +2,6 @@
 use futures_core::future::{FusedFuture, Future, TryFuture};
 use futures_core::ready;
 use futures_core::task::{Context, Poll};
-<<<<<<< HEAD
-use pin_project::pin_project;
-
-#[pin_project(project = TryFlattenErrProj)]
-#[derive(Debug)]
-pub enum TryFlattenErr<Fut1, Fut2> {
-    First(#[pin] Fut1),
-    Second(#[pin] Fut2),
-    Empty,
-=======
 use pin_project_lite::pin_project;
 
 pin_project! {
@@ -22,7 +12,6 @@
         Second { #[pin] f: Fut2 },
         Empty,
     }
->>>>>>> b48eb2e9
 }
 
 impl<Fut1, Fut2> TryFlattenErr<Fut1, Fut2> {
@@ -54,18 +43,6 @@
     fn poll(mut self: Pin<&mut Self>, cx: &mut Context<'_>) -> Poll<Self::Output> {
         Poll::Ready(loop {
             match self.as_mut().project() {
-<<<<<<< HEAD
-                TryFlattenErrProj::First(f) => {
-                    match ready!(f.try_poll(cx)) {
-                        Err(f) => self.set(TryFlattenErr::Second(f)),
-                        Ok(e) => {
-                            self.set(TryFlattenErr::Empty);
-                            break Ok(e);
-                        }
-                    }
-                },
-                TryFlattenErrProj::Second(f) => {
-=======
                 TryFlattenErrProj::First { f } => match ready!(f.try_poll(cx)) {
                     Err(f) => self.set(Self::Second { f }),
                     Ok(e) => {
@@ -74,15 +51,10 @@
                     }
                 },
                 TryFlattenErrProj::Second { f } => {
->>>>>>> b48eb2e9
                     let output = ready!(f.try_poll(cx));
                     self.set(Self::Empty);
                     break output;
-<<<<<<< HEAD
-                },
-=======
                 }
->>>>>>> b48eb2e9
                 TryFlattenErrProj::Empty => panic!("TryFlattenErr polled after completion"),
             }
         })
