use core::pin::Pin;
use core::task::{Context, Poll};
use futures_core::future::{FusedFuture, Future};
use futures_core::stream::{FusedStream, Stream};
#[cfg(feature = "sink")]
use futures_sink::Sink;
<<<<<<< HEAD
use pin_project::pin_project;

/// Combines two different futures, streams, or sinks having the same associated types into a single
/// type.
#[pin_project(project = EitherProj)]
=======

/// Combines two different futures, streams, or sinks having the same associated types into a single type.
///
/// This is useful when conditionally choosing between two distinct future types:
///
/// ```rust
/// use futures::future::Either;
///
/// # futures::executor::block_on(async {
/// let cond = true;
///
/// let fut = if cond {
///     Either::Left(async move { 12 })
/// } else {
///     Either::Right(async move { 44 })
/// };
///
/// assert_eq!(fut.await, 12);
/// # })
/// ```
>>>>>>> b48eb2e9
#[derive(Debug, Clone)]
pub enum Either<A, B> {
    /// First branch of the type
    Left(/* #[pin] */ A),
    /// Second branch of the type
    Right(/* #[pin] */ B),
}

impl<A, B> Either<A, B> {
    fn project(self: Pin<&mut Self>) -> Either<Pin<&mut A>, Pin<&mut B>> {
        unsafe {
            match self.get_unchecked_mut() {
                Either::Left(a) => Either::Left(Pin::new_unchecked(a)),
                Either::Right(b) => Either::Right(Pin::new_unchecked(b)),
            }
        }
    }
}

impl<A, B, T> Either<(T, A), (T, B)> {
    /// Factor out a homogeneous type from an either of pairs.
    ///
    /// Here, the homogeneous type is the first element of the pairs.
    pub fn factor_first(self) -> (T, Either<A, B>) {
        match self {
            Either::Left((x, a)) => (x, Either::Left(a)),
            Either::Right((x, b)) => (x, Either::Right(b)),
        }
    }
}

impl<A, B, T> Either<(A, T), (B, T)> {
    /// Factor out a homogeneous type from an either of pairs.
    ///
    /// Here, the homogeneous type is the second element of the pairs.
    pub fn factor_second(self) -> (Either<A, B>, T) {
        match self {
            Either::Left((a, x)) => (Either::Left(a), x),
            Either::Right((b, x)) => (Either::Right(b), x),
        }
    }
}

impl<T> Either<T, T> {
    /// Extract the value of an either over two equivalent types.
    pub fn into_inner(self) -> T {
        match self {
            Either::Left(x) => x,
            Either::Right(x) => x,
        }
    }
}

impl<A, B> Future for Either<A, B>
where
    A: Future,
    B: Future<Output = A::Output>,
{
    type Output = A::Output;

    fn poll(self: Pin<&mut Self>, cx: &mut Context<'_>) -> Poll<Self::Output> {
        match self.project() {
            EitherProj::Left(x) => x.poll(cx),
            EitherProj::Right(x) => x.poll(cx),
        }
    }
}

impl<A, B> FusedFuture for Either<A, B>
where
    A: FusedFuture,
    B: FusedFuture<Output = A::Output>,
{
    fn is_terminated(&self) -> bool {
        match self {
            Either::Left(x) => x.is_terminated(),
            Either::Right(x) => x.is_terminated(),
        }
    }
}

impl<A, B> Stream for Either<A, B>
where
    A: Stream,
    B: Stream<Item = A::Item>,
{
    type Item = A::Item;

    fn poll_next(self: Pin<&mut Self>, cx: &mut Context<'_>) -> Poll<Option<Self::Item>> {
        match self.project() {
            EitherProj::Left(x) => x.poll_next(cx),
            EitherProj::Right(x) => x.poll_next(cx),
        }
    }

    fn size_hint(&self) -> (usize, Option<usize>) {
        match self {
            Either::Left(x) => x.size_hint(),
            Either::Right(x) => x.size_hint(),
        }
    }
}

impl<A, B> FusedStream for Either<A, B>
where
    A: FusedStream,
    B: FusedStream<Item = A::Item>,
{
    fn is_terminated(&self) -> bool {
        match self {
            Either::Left(x) => x.is_terminated(),
            Either::Right(x) => x.is_terminated(),
        }
    }
}

#[cfg(feature = "sink")]
impl<A, B, Item> Sink<Item> for Either<A, B>
where
    A: Sink<Item>,
    B: Sink<Item, Error = A::Error>,
{
    type Error = A::Error;

    fn poll_ready(self: Pin<&mut Self>, cx: &mut Context<'_>) -> Poll<Result<(), Self::Error>> {
        match self.project() {
            EitherProj::Left(x) => x.poll_ready(cx),
            EitherProj::Right(x) => x.poll_ready(cx),
        }
    }

    fn start_send(self: Pin<&mut Self>, item: Item) -> Result<(), Self::Error> {
        match self.project() {
            EitherProj::Left(x) => x.start_send(item),
            EitherProj::Right(x) => x.start_send(item),
        }
    }

    fn poll_flush(self: Pin<&mut Self>, cx: &mut Context<'_>) -> Poll<Result<(), Self::Error>> {
        match self.project() {
            EitherProj::Left(x) => x.poll_flush(cx),
            EitherProj::Right(x) => x.poll_flush(cx),
        }
    }

    fn poll_close(self: Pin<&mut Self>, cx: &mut Context<'_>) -> Poll<Result<(), Self::Error>> {
        match self.project() {
            EitherProj::Left(x) => x.poll_close(cx),
            EitherProj::Right(x) => x.poll_close(cx),
        }
    }
}

#[cfg(feature = "io")]
#[cfg(feature = "std")]
mod if_std {
    use super::*;

    use core::pin::Pin;
    use core::task::{Context, Poll};
    #[cfg(feature = "read-initializer")]
    use futures_io::Initializer;
    use futures_io::{
        AsyncBufRead, AsyncRead, AsyncSeek, AsyncWrite, IoSlice, IoSliceMut, Result, SeekFrom,
    };

    impl<A, B> AsyncRead for Either<A, B>
    where
        A: AsyncRead,
        B: AsyncRead,
    {
        #[cfg(feature = "read-initializer")]
        unsafe fn initializer(&self) -> Initializer {
            match self {
                Either::Left(x) => x.initializer(),
                Either::Right(x) => x.initializer(),
            }
        }

        fn poll_read(
            self: Pin<&mut Self>,
            cx: &mut Context<'_>,
            buf: &mut [u8],
        ) -> Poll<Result<usize>> {
            match self.project() {
                EitherProj::Left(x) => x.poll_read(cx, buf),
                EitherProj::Right(x) => x.poll_read(cx, buf),
            }
        }

        fn poll_read_vectored(
            self: Pin<&mut Self>,
            cx: &mut Context<'_>,
            bufs: &mut [IoSliceMut<'_>],
        ) -> Poll<Result<usize>> {
            match self.project() {
                EitherProj::Left(x) => x.poll_read_vectored(cx, bufs),
                EitherProj::Right(x) => x.poll_read_vectored(cx, bufs),
            }
        }
    }

    impl<A, B> AsyncWrite for Either<A, B>
    where
        A: AsyncWrite,
        B: AsyncWrite,
    {
        fn poll_write(
            self: Pin<&mut Self>,
            cx: &mut Context<'_>,
            buf: &[u8],
        ) -> Poll<Result<usize>> {
            match self.project() {
                EitherProj::Left(x) => x.poll_write(cx, buf),
                EitherProj::Right(x) => x.poll_write(cx, buf),
            }
        }

        fn poll_write_vectored(
            self: Pin<&mut Self>,
            cx: &mut Context<'_>,
            bufs: &[IoSlice<'_>],
        ) -> Poll<Result<usize>> {
            match self.project() {
                EitherProj::Left(x) => x.poll_write_vectored(cx, bufs),
                EitherProj::Right(x) => x.poll_write_vectored(cx, bufs),
            }
        }

        fn poll_flush(self: Pin<&mut Self>, cx: &mut Context<'_>) -> Poll<Result<()>> {
            match self.project() {
                EitherProj::Left(x) => x.poll_flush(cx),
                EitherProj::Right(x) => x.poll_flush(cx),
            }
        }

        fn poll_close(self: Pin<&mut Self>, cx: &mut Context<'_>) -> Poll<Result<()>> {
            match self.project() {
                EitherProj::Left(x) => x.poll_close(cx),
                EitherProj::Right(x) => x.poll_close(cx),
            }
        }
    }

    impl<A, B> AsyncSeek for Either<A, B>
    where
        A: AsyncSeek,
        B: AsyncSeek,
    {
        fn poll_seek(
            self: Pin<&mut Self>,
            cx: &mut Context<'_>,
            pos: SeekFrom,
        ) -> Poll<Result<u64>> {
            match self.project() {
                EitherProj::Left(x) => x.poll_seek(cx, pos),
                EitherProj::Right(x) => x.poll_seek(cx, pos),
            }
        }
    }

    impl<A, B> AsyncBufRead for Either<A, B>
    where
        A: AsyncBufRead,
        B: AsyncBufRead,
    {
        fn poll_fill_buf(self: Pin<&mut Self>, cx: &mut Context<'_>) -> Poll<Result<&[u8]>> {
            match self.project() {
                EitherProj::Left(x) => x.poll_fill_buf(cx),
                EitherProj::Right(x) => x.poll_fill_buf(cx),
            }
        }

        fn consume(self: Pin<&mut Self>, amt: usize) {
            match self.project() {
                EitherProj::Left(x) => x.consume(amt),
                EitherProj::Right(x) => x.consume(amt),
            }
        }
    }
}<|MERGE_RESOLUTION|>--- conflicted
+++ resolved
@@ -4,13 +4,6 @@
 use futures_core::stream::{FusedStream, Stream};
 #[cfg(feature = "sink")]
 use futures_sink::Sink;
-<<<<<<< HEAD
-use pin_project::pin_project;
-
-/// Combines two different futures, streams, or sinks having the same associated types into a single
-/// type.
-#[pin_project(project = EitherProj)]
-=======
 
 /// Combines two different futures, streams, or sinks having the same associated types into a single type.
 ///
@@ -31,7 +24,6 @@
 /// assert_eq!(fut.await, 12);
 /// # })
 /// ```
->>>>>>> b48eb2e9
 #[derive(Debug, Clone)]
 pub enum Either<A, B> {
     /// First branch of the type
@@ -94,8 +86,8 @@
 
     fn poll(self: Pin<&mut Self>, cx: &mut Context<'_>) -> Poll<Self::Output> {
         match self.project() {
-            EitherProj::Left(x) => x.poll(cx),
-            EitherProj::Right(x) => x.poll(cx),
+            Either::Left(x) => x.poll(cx),
+            Either::Right(x) => x.poll(cx),
         }
     }
 }
@@ -122,8 +114,8 @@
 
     fn poll_next(self: Pin<&mut Self>, cx: &mut Context<'_>) -> Poll<Option<Self::Item>> {
         match self.project() {
-            EitherProj::Left(x) => x.poll_next(cx),
-            EitherProj::Right(x) => x.poll_next(cx),
+            Either::Left(x) => x.poll_next(cx),
+            Either::Right(x) => x.poll_next(cx),
         }
     }
 
@@ -158,29 +150,29 @@
 
     fn poll_ready(self: Pin<&mut Self>, cx: &mut Context<'_>) -> Poll<Result<(), Self::Error>> {
         match self.project() {
-            EitherProj::Left(x) => x.poll_ready(cx),
-            EitherProj::Right(x) => x.poll_ready(cx),
+            Either::Left(x) => x.poll_ready(cx),
+            Either::Right(x) => x.poll_ready(cx),
         }
     }
 
     fn start_send(self: Pin<&mut Self>, item: Item) -> Result<(), Self::Error> {
         match self.project() {
-            EitherProj::Left(x) => x.start_send(item),
-            EitherProj::Right(x) => x.start_send(item),
+            Either::Left(x) => x.start_send(item),
+            Either::Right(x) => x.start_send(item),
         }
     }
 
     fn poll_flush(self: Pin<&mut Self>, cx: &mut Context<'_>) -> Poll<Result<(), Self::Error>> {
         match self.project() {
-            EitherProj::Left(x) => x.poll_flush(cx),
-            EitherProj::Right(x) => x.poll_flush(cx),
+            Either::Left(x) => x.poll_flush(cx),
+            Either::Right(x) => x.poll_flush(cx),
         }
     }
 
     fn poll_close(self: Pin<&mut Self>, cx: &mut Context<'_>) -> Poll<Result<(), Self::Error>> {
         match self.project() {
-            EitherProj::Left(x) => x.poll_close(cx),
-            EitherProj::Right(x) => x.poll_close(cx),
+            Either::Left(x) => x.poll_close(cx),
+            Either::Right(x) => x.poll_close(cx),
         }
     }
 }
@@ -217,8 +209,8 @@
             buf: &mut [u8],
         ) -> Poll<Result<usize>> {
             match self.project() {
-                EitherProj::Left(x) => x.poll_read(cx, buf),
-                EitherProj::Right(x) => x.poll_read(cx, buf),
+                Either::Left(x) => x.poll_read(cx, buf),
+                Either::Right(x) => x.poll_read(cx, buf),
             }
         }
 
@@ -228,8 +220,8 @@
             bufs: &mut [IoSliceMut<'_>],
         ) -> Poll<Result<usize>> {
             match self.project() {
-                EitherProj::Left(x) => x.poll_read_vectored(cx, bufs),
-                EitherProj::Right(x) => x.poll_read_vectored(cx, bufs),
+                Either::Left(x) => x.poll_read_vectored(cx, bufs),
+                Either::Right(x) => x.poll_read_vectored(cx, bufs),
             }
         }
     }
@@ -245,8 +237,8 @@
             buf: &[u8],
         ) -> Poll<Result<usize>> {
             match self.project() {
-                EitherProj::Left(x) => x.poll_write(cx, buf),
-                EitherProj::Right(x) => x.poll_write(cx, buf),
+                Either::Left(x) => x.poll_write(cx, buf),
+                Either::Right(x) => x.poll_write(cx, buf),
             }
         }
 
@@ -256,22 +248,22 @@
             bufs: &[IoSlice<'_>],
         ) -> Poll<Result<usize>> {
             match self.project() {
-                EitherProj::Left(x) => x.poll_write_vectored(cx, bufs),
-                EitherProj::Right(x) => x.poll_write_vectored(cx, bufs),
+                Either::Left(x) => x.poll_write_vectored(cx, bufs),
+                Either::Right(x) => x.poll_write_vectored(cx, bufs),
             }
         }
 
         fn poll_flush(self: Pin<&mut Self>, cx: &mut Context<'_>) -> Poll<Result<()>> {
             match self.project() {
-                EitherProj::Left(x) => x.poll_flush(cx),
-                EitherProj::Right(x) => x.poll_flush(cx),
+                Either::Left(x) => x.poll_flush(cx),
+                Either::Right(x) => x.poll_flush(cx),
             }
         }
 
         fn poll_close(self: Pin<&mut Self>, cx: &mut Context<'_>) -> Poll<Result<()>> {
             match self.project() {
-                EitherProj::Left(x) => x.poll_close(cx),
-                EitherProj::Right(x) => x.poll_close(cx),
+                Either::Left(x) => x.poll_close(cx),
+                Either::Right(x) => x.poll_close(cx),
             }
         }
     }
@@ -287,8 +279,8 @@
             pos: SeekFrom,
         ) -> Poll<Result<u64>> {
             match self.project() {
-                EitherProj::Left(x) => x.poll_seek(cx, pos),
-                EitherProj::Right(x) => x.poll_seek(cx, pos),
+                Either::Left(x) => x.poll_seek(cx, pos),
+                Either::Right(x) => x.poll_seek(cx, pos),
             }
         }
     }
@@ -300,15 +292,15 @@
     {
         fn poll_fill_buf(self: Pin<&mut Self>, cx: &mut Context<'_>) -> Poll<Result<&[u8]>> {
             match self.project() {
-                EitherProj::Left(x) => x.poll_fill_buf(cx),
-                EitherProj::Right(x) => x.poll_fill_buf(cx),
+                Either::Left(x) => x.poll_fill_buf(cx),
+                Either::Right(x) => x.poll_fill_buf(cx),
             }
         }
 
         fn consume(self: Pin<&mut Self>, amt: usize) {
             match self.project() {
-                EitherProj::Left(x) => x.consume(amt),
-                EitherProj::Right(x) => x.consume(amt),
+                Either::Left(x) => x.consume(amt),
+                Either::Right(x) => x.consume(amt),
             }
         }
     }
