--- conflicted
+++ resolved
@@ -19,15 +19,9 @@
 #[cfg(feature = "std")]
 pub use futures_task::noop_waker_ref;
 
-<<<<<<< HEAD
-cfg_target_has_atomic! {
-    #[doc(no_inline)]
-    pub use alloc::task::Wake;
-=======
 #[cfg(not(futures_no_atomic_cas))]
 #[cfg(feature = "alloc")]
-pub use futures_task::ArcWake;
->>>>>>> c0e93680
+pub use futures_core::task::Wake;
 
 #[cfg(not(futures_no_atomic_cas))]
 #[cfg(feature = "alloc")]
