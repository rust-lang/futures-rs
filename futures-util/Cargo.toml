--- conflicted
+++ resolved
@@ -45,12 +45,8 @@
 memchr = { version = "2.2", optional = true }
 futures_01 = { version = "0.1.25", optional = true, package = "futures" }
 tokio-io = { version = "0.1.9", optional = true }
-<<<<<<< HEAD
-pin-utils = "0.1.0-alpha.4"
+pin-utils = "0.1.0"
 pin-project = "0.4.8"
-=======
-pin-utils = "0.1.0"
->>>>>>> 32005e3f
 
 [dev-dependencies]
 futures = { path = "../futures", version = "0.3.4", features = ["async-await", "thread-pool"] }
