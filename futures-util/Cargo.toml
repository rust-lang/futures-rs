[package]
name = "futures-util"
version = "0.4.0-alpha.0"
edition = "2018"
rust-version = "1.45"
license = "MIT OR Apache-2.0"
repository = "https://github.com/rust-lang/futures-rs"
homepage = "https://rust-lang.github.io/futures-rs"
description = """
Common utilities and extension traits for the futures-rs library.
"""

[features]
default = ["std", "async-await", "async-await-macro"]
std = ["alloc", "futures-core/std", "futures-task/std", "slab"]
alloc = ["futures-core/alloc", "futures-task/alloc"]
async-await = []
async-await-macro = ["async-await", "futures-macro"]
compat = ["std", "futures_01"]
io-compat = ["io", "compat", "tokio-io"]
sink = ["futures-sink"]
io = ["std", "futures-io", "memchr"]
channel = ["std", "futures-channel"]

# Unstable features
# These features are outside of the normal semver guarantees and require the
# `unstable` feature as an explicit opt-in to unstable API.
unstable = []
bilock = []
read-initializer = ["io", "futures-io/read-initializer", "futures-io/unstable"]
write-all-vectored = ["io"]

[dependencies]
futures-core = { path = "../futures-core", version = "=1.0.0-alpha.0", default-features = false }
futures-task = { path = "../futures-task", version = "=0.4.0-alpha.0", default-features = false }
futures-channel = { path = "../futures-channel", version = "=0.4.0-alpha.0", default-features = false, features = ["std"], optional = true }
futures-io = { path = "../futures-io", version = "0.3.18", default-features = false, features = ["std"], optional = true }
futures-sink = { path = "../futures-sink", version = "=0.4.0-alpha.0", default-features = false, optional = true }
futures-macro = { path = "../futures-macro", version = "=0.4.0-alpha.0", default-features = false, optional = true }
slab = { version = "0.4.2", optional = true }
memchr = { version = "2.2", optional = true }
futures_01 = { version = "0.1.25", optional = true, package = "futures" }
tokio-io = { version = "0.1.9", optional = true }
pin-utils = "0.1.0"
<<<<<<< HEAD
pin-project = "0.4.20"
=======
pin-project-lite = "0.2.4"
>>>>>>> b48eb2e9

[dev-dependencies]
futures = { path = "../futures", features = ["async-await", "thread-pool"] }
futures-test = { path = "../futures-test" }
tokio = "0.1.11"

[package.metadata.docs.rs]
all-features = true
rustdoc-args = ["--cfg", "docsrs"]<|MERGE_RESOLUTION|>--- conflicted
+++ resolved
@@ -42,11 +42,7 @@
 futures_01 = { version = "0.1.25", optional = true, package = "futures" }
 tokio-io = { version = "0.1.9", optional = true }
 pin-utils = "0.1.0"
-<<<<<<< HEAD
-pin-project = "0.4.20"
-=======
 pin-project-lite = "0.2.4"
->>>>>>> b48eb2e9
 
 [dev-dependencies]
 futures = { path = "../futures", features = ["async-await", "thread-pool"] }
