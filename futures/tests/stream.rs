use futures::channel::mpsc;
use futures::executor::block_on;
use futures::future::{self, Future};
use futures::sink::SinkExt;
use futures::stream::{self, StreamExt};
use futures::task::Poll;
use futures::FutureExt;
use futures_test::task::noop_context;

#[test]
fn select() {
    fn select_and_compare(a: Vec<u32>, b: Vec<u32>, expected: Vec<u32>) {
        let a = stream::iter(a);
        let b = stream::iter(b);
        let vec = block_on(stream::select(a, b).collect::<Vec<_>>());
        assert_eq!(vec, expected);
    }

    select_and_compare(vec![1, 2, 3], vec![4, 5, 6], vec![1, 4, 2, 5, 3, 6]);
    select_and_compare(vec![1, 2, 3], vec![4, 5], vec![1, 4, 2, 5, 3]);
    select_and_compare(vec![1, 2], vec![4, 5, 6], vec![1, 4, 2, 5, 6]);
}

#[test]
fn flat_map() {
    block_on(async {
        let st =
            stream::iter(vec![stream::iter(0..=4u8), stream::iter(6..=10), stream::iter(0..=2)]);

        let values: Vec<_> =
            st.flat_map(|s| s.filter(|v| futures::future::ready(v % 2 == 0))).collect().await;

        assert_eq!(values, vec![0, 2, 4, 6, 8, 10, 0, 2]);
    });
}

#[test]
fn scan() {
    block_on(async {
        let values = stream::iter(vec![1u8, 2, 3, 4, 6, 8, 2])
            .scan(1, |mut state, e| async move {
                state += 1;
                if e < state {
                    Some((state, e))
                } else {
                    None
                }
            })
            .collect::<Vec<_>>()
            .await;

        assert_eq!(values, vec![1u8, 2, 3, 4]);
    });

    block_on(async {
        let mut state = vec![];
        let values = stream::iter(vec![1u8, 2, 3, 4, 6, 8, 2])
            .scan(&mut state, |state, e| async move {
                state.push(e);
                Some((state, e))
            })
            .collect::<Vec<_>>()
            .await;

        assert_eq!(values, state);
    });
}

#[test]
fn flatten_unordered() {
    use futures::executor::block_on;
    use futures::stream::{self, *};
    use futures::task::*;
    use std::convert::identity;
    use std::pin::Pin;
    use std::thread;
    use std::time::Duration;

    struct DataStream {
        data: Vec<u8>,
        polled: bool,
        wake_immediately: bool,
    }

    impl Stream for DataStream {
        type Item = u8;

        fn poll_next(mut self: Pin<&mut Self>, ctx: &mut Context) -> Poll<Option<Self::Item>> {
            if !self.polled {
                if !self.wake_immediately {
                    let waker = ctx.waker().clone();
                    let sleep_time = Duration::from_millis(*self.data.last().unwrap_or(&0) as u64);
                    thread::spawn(move || {
                        thread::sleep(sleep_time);
                        waker.wake_by_ref();
                    });
                } else {
                    ctx.waker().wake_by_ref();
                }
                self.polled = true;
                Poll::Pending
            } else {
                self.polled = false;
                Poll::Ready(self.data.pop())
            }
        }
    }

    struct Interchanger {
        polled: bool,
        base: u8,
        wake_immediately: bool,
    }

    impl Stream for Interchanger {
        type Item = DataStream;

        fn poll_next(mut self: Pin<&mut Self>, ctx: &mut Context) -> Poll<Option<Self::Item>> {
            if !self.polled {
                self.polled = true;
                if !self.wake_immediately {
                    let waker = ctx.waker().clone();
                    let sleep_time = Duration::from_millis(self.base as u64);
                    thread::spawn(move || {
                        thread::sleep(sleep_time);
                        waker.wake_by_ref();
                    });
                } else {
                    ctx.waker().wake_by_ref();
                }
                Poll::Pending
            } else {
                let data: Vec<_> = (0..6).map(|v| v + self.base * 6).collect();
                self.base += 1;
                self.polled = false;
                Poll::Ready(Some(DataStream {
                    polled: false,
                    data,
                    wake_immediately: self.wake_immediately && self.base % 2 == 0,
                }))
            }
        }
    }

    // basic behaviour
    block_on(async {
        let st = stream::iter(vec![
            stream::iter(0..=4u8),
            stream::iter(6..=10),
            stream::iter(0..=2),
        ]);

        let mut fl_unordered = st
            .map(|s| s.filter(|v| futures::future::ready(v % 2 == 0)))
            .flatten_unordered(1)
            .collect::<Vec<_>>()
            .await;

        fl_unordered.sort();

        assert_eq!(fl_unordered, vec![0, 0, 2, 2, 4, 6, 8, 10]);
    });

    block_on(async {
        let st = stream::iter(vec![
            stream::iter(0..=4u8),
            stream::iter(6..=10),
            stream::iter(0..=2),
        ]);

        let mut fm_unordered = st
            .flat_map_unordered(1, |s| s.filter(|v| futures::future::ready(v % 2 == 0)))
            .collect::<Vec<_>>()
            .await;

        fm_unordered.sort();

        assert_eq!(fm_unordered, vec![0, 0, 2, 2, 4, 6, 8, 10]);
    });

    // wake up immmediately
    block_on(async {
        let mut fl_unordered = Interchanger {
            polled: false,
            base: 0,
            wake_immediately: true,
        }
        .take(10)
        .map(|s| s.map(identity))
        .flatten_unordered(10)
        .collect::<Vec<_>>()
        .await;

        fl_unordered.sort();

        assert_eq!(fl_unordered, (0..60).collect::<Vec<u8>>());
    });

    block_on(async {
        let mut fm_unordered = Interchanger {
            polled: false,
            base: 0,
            wake_immediately: true,
        }
        .take(10)
        .flat_map_unordered(10, |s| s.map(identity))
        .collect::<Vec<_>>()
        .await;

        fm_unordered.sort();

        assert_eq!(fm_unordered, (0..60).collect::<Vec<u8>>());
    });

    // wake up after delay
    block_on(async {
        let mut fl_unordered = Interchanger {
            polled: false,
            base: 0,
            wake_immediately: false,
        }
        .take(10)
        .map(|s| s.map(identity))
        .flatten()
        .collect::<Vec<_>>()
        .await;

        fl_unordered.sort();

        assert_eq!(fl_unordered, (0..60).collect::<Vec<u8>>());
    });

    block_on(async {
        let mut fm_unordered = Interchanger {
            polled: false,
            base: 0,
            wake_immediately: false,
        }
        .take(10)
        .flat_map_unordered(10, |s| s.map(identity))
        .collect::<Vec<_>>()
        .await;

        fm_unordered.sort();

        assert_eq!(fm_unordered, (0..60).collect::<Vec<u8>>());
    });

    block_on(async {
        let (mut fm_unordered, mut fl_unordered) = futures_util::join!(
            Interchanger {
                polled: false,
                base: 0,
                wake_immediately: false,
            }
            .take(10)
            .flat_map_unordered(10, |s| s.map(identity))
            .collect::<Vec<_>>(),
            Interchanger {
                polled: false,
                base: 0,
                wake_immediately: false,
            }
            .take(10)
            .map(|s| s.map(identity))
            .flatten()
            .collect::<Vec<_>>()
        );

        fm_unordered.sort();
        fl_unordered.sort();

        assert_eq!(fm_unordered, fl_unordered);
        assert_eq!(fm_unordered, (0..60).collect::<Vec<u8>>());
    });
}

#[cfg(feature = "executor")] // executor::
#[test]
fn take_until() {
    fn make_stop_fut(stop_on: u32) -> impl Future<Output = ()> {
        let mut i = 0;
        future::poll_fn(move |_cx| {
            i += 1;
            if i <= stop_on {
                Poll::Pending
            } else {
                Poll::Ready(())
            }
        })
    }

    block_on(async {
        // Verify stopping works:
        let stream = stream::iter(1u32..=10);
        let stop_fut = make_stop_fut(5);

        let stream = stream.take_until(stop_fut);
        let last = stream.fold(0, |_, i| async move { i }).await;
        assert_eq!(last, 5);

        // Verify take_future() works:
        let stream = stream::iter(1..=10);
        let stop_fut = make_stop_fut(5);

        let mut stream = stream.take_until(stop_fut);

        assert_eq!(stream.next().await, Some(1));
        assert_eq!(stream.next().await, Some(2));

        stream.take_future();

        let last = stream.fold(0, |_, i| async move { i }).await;
        assert_eq!(last, 10);

        // Verify take_future() returns None if stream is stopped:
        let stream = stream::iter(1u32..=10);
        let stop_fut = make_stop_fut(1);
        let mut stream = stream.take_until(stop_fut);
        assert_eq!(stream.next().await, Some(1));
        assert_eq!(stream.next().await, None);
        assert!(stream.take_future().is_none());

        // Verify TakeUntil is fused:
        let mut i = 0;
        let stream = stream::poll_fn(move |_cx| {
            i += 1;
            match i {
                1 => Poll::Ready(Some(1)),
                2 => Poll::Ready(None),
                _ => panic!("TakeUntil not fused"),
            }
        });

        let stop_fut = make_stop_fut(1);
        let mut stream = stream.take_until(stop_fut);
        assert_eq!(stream.next().await, Some(1));
        assert_eq!(stream.next().await, None);
        assert_eq!(stream.next().await, None);
    });
}

#[test]
#[should_panic]
fn chunks_panic_on_cap_zero() {
    let (_, rx1) = mpsc::channel::<()>(1);

    let _ = rx1.chunks(0);
}

#[test]
#[should_panic]
fn ready_chunks_panic_on_cap_zero() {
    let (_, rx1) = mpsc::channel::<()>(1);

    let _ = rx1.ready_chunks(0);
}

#[test]
fn ready_chunks() {
<<<<<<< HEAD
    use futures::channel::mpsc;
    use futures::sink::SinkExt;
    use futures::stream::StreamExt;
    use futures::FutureExt;
    use futures_test::task::noop_context;

=======
>>>>>>> b48eb2e9
    let (mut tx, rx1) = mpsc::channel::<i32>(16);

    let mut s = rx1.ready_chunks(2);

    let mut cx = noop_context();
    assert!(s.next().poll_unpin(&mut cx).is_pending());

    block_on(async {
        tx.send(1).await.unwrap();

        assert_eq!(s.next().await.unwrap(), vec![1]);
        tx.send(2).await.unwrap();
        tx.send(3).await.unwrap();
        tx.send(4).await.unwrap();
        assert_eq!(s.next().await.unwrap(), vec![2, 3]);
        assert_eq!(s.next().await.unwrap(), vec![4]);
    });
}<|MERGE_RESOLUTION|>--- conflicted
+++ resolved
@@ -144,11 +144,8 @@
 
     // basic behaviour
     block_on(async {
-        let st = stream::iter(vec![
-            stream::iter(0..=4u8),
-            stream::iter(6..=10),
-            stream::iter(0..=2),
-        ]);
+        let st =
+            stream::iter(vec![stream::iter(0..=4u8), stream::iter(6..=10), stream::iter(0..=2)]);
 
         let mut fl_unordered = st
             .map(|s| s.filter(|v| futures::future::ready(v % 2 == 0)))
@@ -162,11 +159,8 @@
     });
 
     block_on(async {
-        let st = stream::iter(vec![
-            stream::iter(0..=4u8),
-            stream::iter(6..=10),
-            stream::iter(0..=2),
-        ]);
+        let st =
+            stream::iter(vec![stream::iter(0..=4u8), stream::iter(6..=10), stream::iter(0..=2)]);
 
         let mut fm_unordered = st
             .flat_map_unordered(1, |s| s.filter(|v| futures::future::ready(v % 2 == 0)))
@@ -180,16 +174,12 @@
 
     // wake up immmediately
     block_on(async {
-        let mut fl_unordered = Interchanger {
-            polled: false,
-            base: 0,
-            wake_immediately: true,
-        }
-        .take(10)
-        .map(|s| s.map(identity))
-        .flatten_unordered(10)
-        .collect::<Vec<_>>()
-        .await;
+        let mut fl_unordered = Interchanger { polled: false, base: 0, wake_immediately: true }
+            .take(10)
+            .map(|s| s.map(identity))
+            .flatten_unordered(10)
+            .collect::<Vec<_>>()
+            .await;
 
         fl_unordered.sort();
 
@@ -197,74 +187,54 @@
     });
 
     block_on(async {
-        let mut fm_unordered = Interchanger {
-            polled: false,
-            base: 0,
-            wake_immediately: true,
-        }
-        .take(10)
-        .flat_map_unordered(10, |s| s.map(identity))
-        .collect::<Vec<_>>()
-        .await;
-
-        fm_unordered.sort();
-
-        assert_eq!(fm_unordered, (0..60).collect::<Vec<u8>>());
-    });
-
-    // wake up after delay
-    block_on(async {
-        let mut fl_unordered = Interchanger {
-            polled: false,
-            base: 0,
-            wake_immediately: false,
-        }
-        .take(10)
-        .map(|s| s.map(identity))
-        .flatten()
-        .collect::<Vec<_>>()
-        .await;
-
-        fl_unordered.sort();
-
-        assert_eq!(fl_unordered, (0..60).collect::<Vec<u8>>());
-    });
-
-    block_on(async {
-        let mut fm_unordered = Interchanger {
-            polled: false,
-            base: 0,
-            wake_immediately: false,
-        }
-        .take(10)
-        .flat_map_unordered(10, |s| s.map(identity))
-        .collect::<Vec<_>>()
-        .await;
-
-        fm_unordered.sort();
-
-        assert_eq!(fm_unordered, (0..60).collect::<Vec<u8>>());
-    });
-
-    block_on(async {
-        let (mut fm_unordered, mut fl_unordered) = futures_util::join!(
-            Interchanger {
-                polled: false,
-                base: 0,
-                wake_immediately: false,
-            }
+        let mut fm_unordered = Interchanger { polled: false, base: 0, wake_immediately: true }
             .take(10)
             .flat_map_unordered(10, |s| s.map(identity))
-            .collect::<Vec<_>>(),
-            Interchanger {
-                polled: false,
-                base: 0,
-                wake_immediately: false,
-            }
+            .collect::<Vec<_>>()
+            .await;
+
+        fm_unordered.sort();
+
+        assert_eq!(fm_unordered, (0..60).collect::<Vec<u8>>());
+    });
+
+    // wake up after delay
+    block_on(async {
+        let mut fl_unordered = Interchanger { polled: false, base: 0, wake_immediately: false }
             .take(10)
             .map(|s| s.map(identity))
             .flatten()
             .collect::<Vec<_>>()
+            .await;
+
+        fl_unordered.sort();
+
+        assert_eq!(fl_unordered, (0..60).collect::<Vec<u8>>());
+    });
+
+    block_on(async {
+        let mut fm_unordered = Interchanger { polled: false, base: 0, wake_immediately: false }
+            .take(10)
+            .flat_map_unordered(10, |s| s.map(identity))
+            .collect::<Vec<_>>()
+            .await;
+
+        fm_unordered.sort();
+
+        assert_eq!(fm_unordered, (0..60).collect::<Vec<u8>>());
+    });
+
+    block_on(async {
+        let (mut fm_unordered, mut fl_unordered) = futures_util::join!(
+            Interchanger { polled: false, base: 0, wake_immediately: false }
+                .take(10)
+                .flat_map_unordered(10, |s| s.map(identity))
+                .collect::<Vec<_>>(),
+            Interchanger { polled: false, base: 0, wake_immediately: false }
+                .take(10)
+                .map(|s| s.map(identity))
+                .flatten()
+                .collect::<Vec<_>>()
         );
 
         fm_unordered.sort();
@@ -358,15 +328,6 @@
 
 #[test]
 fn ready_chunks() {
-<<<<<<< HEAD
-    use futures::channel::mpsc;
-    use futures::sink::SinkExt;
-    use futures::stream::StreamExt;
-    use futures::FutureExt;
-    use futures_test::task::noop_context;
-
-=======
->>>>>>> b48eb2e9
     let (mut tx, rx1) = mpsc::channel::<i32>(16);
 
     let mut s = rx1.ready_chunks(2);
