[package]
name = "futures-example-functional"
edition = "2018"
<<<<<<< HEAD
version = "0.3.5"
authors = ["Alex Crichton <alex@alexcrichton.com>"]
license = "MIT OR Apache-2.0"
readme = "../../README.md"
keywords = ["futures", "async", "future"]
repository = "https://github.com/rust-lang/futures-rs"
homepage = "https://rust-lang.github.io/futures-rs"
documentation = "https://docs.rs/futures/0.3.5"
description = """
An implementation of futures and streams featuring zero allocations,
composability, and iterator-like interfaces.
"""
categories = ["asynchronous"]
=======
version = "0.1.0"
>>>>>>> b48eb2e9
publish = false

[dependencies]
futures = { path = "../../futures", features = ["thread-pool"] }<|MERGE_RESOLUTION|>--- conflicted
+++ resolved
@@ -1,23 +1,7 @@
 [package]
 name = "futures-example-functional"
 edition = "2018"
-<<<<<<< HEAD
-version = "0.3.5"
-authors = ["Alex Crichton <alex@alexcrichton.com>"]
-license = "MIT OR Apache-2.0"
-readme = "../../README.md"
-keywords = ["futures", "async", "future"]
-repository = "https://github.com/rust-lang/futures-rs"
-homepage = "https://rust-lang.github.io/futures-rs"
-documentation = "https://docs.rs/futures/0.3.5"
-description = """
-An implementation of futures and streams featuring zero allocations,
-composability, and iterator-like interfaces.
-"""
-categories = ["asynchronous"]
-=======
 version = "0.1.0"
->>>>>>> b48eb2e9
 publish = false
 
 [dependencies]
